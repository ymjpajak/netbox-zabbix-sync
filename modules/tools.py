"""A collection of tools used by several classes"""
from modules.exceptions import HostgroupError

def convert_recordset(recordset):
    """Converts netbox RedcordSet to list of dicts."""
    recordlist = []
    for record in recordset:
        recordlist.append(record.__dict__)
    return recordlist


def build_path(endpoint, list_of_dicts):
    """
    Builds a path list of related parent/child items.
    This can be used to generate a joinable list to
    be used in hostgroups.
    """
    item_path = []
    itemlist = [i for i in list_of_dicts if i["name"] == endpoint]
    item = itemlist[0] if len(itemlist) == 1 else None
    item_path.append(item["name"])
    while item["_depth"] > 0:
        itemlist = [i for i in list_of_dicts if i["name"] == str(item["parent"])]
        item = itemlist[0] if len(itemlist) == 1 else None
        item_path.append(item["name"])
    item_path.reverse()
    return item_path


def proxy_prepper(proxy_list, proxy_group_list):
    """
    Function that takes 2 lists and converts them using a
    standardized format for further processing.
    """
    output = []
    for proxy in proxy_list:
        proxy["type"] = "proxy"
        proxy["id"] = proxy["proxyid"]
        proxy["idtype"] = "proxyid"
        proxy["monitored_by"] = 1
        output.append(proxy)
    for group in proxy_group_list:
        group["type"] = "proxy_group"
        group["id"] = group["proxy_groupid"]
        group["idtype"] = "proxy_groupid"
        group["monitored_by"] = 2
        output.append(group)
    return output


def field_mapper(host, mapper, nbdevice, logger):
    """
    Maps NetBox field data to Zabbix properties.
    Used for Inventory, Usermacros and Tag mappings.
    """
    data = {}
    # Let's build an dict for each property in the map
    for nb_field, zbx_field in mapper.items():
        field_list = nb_field.split("/")  # convert str to list based on delimiter
        # start at the base of the dict...
        value = nbdevice
        # ... and step through the dict till we find the needed value
        for item in field_list:
            value = value[item] if value else None
        # Check if the result is usable and expected
        # We want to apply any int or float 0 values,
        # even if python thinks those are empty.
        if (value and isinstance(value, int | float | str)) or (
            isinstance(value, int | float) and int(value) == 0
        ):
            data[zbx_field] = str(value)
        elif not value:
            # empty value should just be an empty string for API compatibility
            logger.debug(
                f"Host {host}: NetBox lookup for "
                f"'{nb_field}' returned an empty value"
            )
            data[zbx_field] = ""
        else:
            # Value is not a string or numeral, probably not what the user expected.
            logger.error(
                f"Host {host}: Lookup for '{nb_field}'"
                " returned an unexpected type: it will be skipped."
            )
    logger.debug(
        f"Host {host}: Field mapping complete. "
        f"Mapped {len(list(filter(None, data.values())))} field(s)"
    )
    return data


def remove_duplicates(input_list, sortkey=None):
    """
    Removes duplicate entries from a list and sorts the list
    """
    output_list = []
    if isinstance(input_list, list):
        output_list = [dict(t) for t in {tuple(d.items()) for d in input_list}]
    if sortkey and isinstance(sortkey, str):
        output_list.sort(key=lambda x: x[sortkey])
    return output_list

<<<<<<< HEAD
def verify_hg_format(hg_format, device_cfs=[], vm_cfs=[], hg_type="dev", logger=None):
    """
    Verifies hostgroup field format
    """
    allowed_objects = {"dev": ["location",
                              "rack",
                              "role",
                              "manufacturer",
                              "region",
                              "site",
                              "site_group",
                              "tenant",
                              "tenant_group",
                              "platform",
                              "cluster"]
                      ,"vm": ["location",
                              "role",
                              "manufacturer",
                              "region",
                              "site",
                              "site_group",
                              "tenant",
                              "tenant_group",
                              "cluster",
                              "device",
                              "platform"]
                       ,"cfs": {"dev": [], "vm": []}
                      }
    for cf in device_cfs:
        allowed_objects['cfs']['dev'].append(cf.name)  
    for cf in vm_cfs:
        allowed_objects['cfs']['vm'].append(cf.name)  
    hg_objects = []
    if isinstance(hg_format,list):
        for f in hg_format:
            hg_objects = hg_objects + f.split("/")
    else:
        hg_objects = hg_format.split("/")
    hg_objects = sorted(set(hg_objects))
    for hg_object in hg_objects:
        if (hg_object not in allowed_objects[hg_type] and
            hg_object not in allowed_objects['cfs'][hg_type]):
            e = (
                f"Hostgroup item {hg_object} is not valid. Make sure you"
                " use valid items and separate them with '/'."
            )
            logger.error(e)
            raise HostgroupError(e)
       
=======
def sanatize_log_output(data):
    """
    Used for the update function to Zabbix which
    shows the data that its using to update the host.
    Removes and sensitive data from the input.
    """
    if not isinstance(data, dict):
        return data
    sanitized_data = data.copy()
    # Check if there are any sensitive macros defined in the data
    if "macros" in data:
        for macro in sanitized_data["macros"]:
            # Check if macro is secret type
            if not macro["type"] == str(1):
                continue
            macro["value"] = "********"
    # Check for interface data
    if "interfaceid" in data:
        # Interface ID is a value which is most likely not helpful
        # in logging output or for troubleshooting.
        del sanitized_data["interfaceid"]
        # InterfaceID also hints that this is a interface update.
        # A check is required if there are no macro's used for SNMP security parameters.
        if not "details" in data:
            return sanitized_data
        for key, detail in sanitized_data["details"].items():
            # If the detail is a secret, we don't want to log it.
            if key in ("authpassphrase", "privpassphrase", "securityname", "community"):
                # Check if a macro is used.
                # If so then logging the output is not a security issue.
                if detail.startswith("{$") and detail.endswith("}"):
                    continue
                # A macro is not used, so we sanitize the value.
                sanitized_data["details"][key] = "********"
    return sanitized_data
>>>>>>> 5e390396
<|MERGE_RESOLUTION|>--- conflicted
+++ resolved
@@ -100,7 +100,7 @@
         output_list.sort(key=lambda x: x[sortkey])
     return output_list
 
-<<<<<<< HEAD
+
 def verify_hg_format(hg_format, device_cfs=[], vm_cfs=[], hg_type="dev", logger=None):
     """
     Verifies hostgroup field format
@@ -149,8 +149,8 @@
             )
             logger.error(e)
             raise HostgroupError(e)
-       
-=======
+
+
 def sanatize_log_output(data):
     """
     Used for the update function to Zabbix which
@@ -185,5 +185,4 @@
                     continue
                 # A macro is not used, so we sanitize the value.
                 sanitized_data["details"][key] = "********"
-    return sanitized_data
->>>>>>> 5e390396
+    return sanitized_data