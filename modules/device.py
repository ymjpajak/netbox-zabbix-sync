# pylint: disable=invalid-name, logging-not-lazy, too-many-locals, logging-fstring-interpolation, too-many-lines, too-many-public-methods, duplicate-code
"""
Device specific handeling for NetBox to Zabbix
"""
<<<<<<< HEAD
=======
from copy import deepcopy
from logging import getLogger
from os import sys
>>>>>>> 28193cc1
from re import search

from zabbix_utils import APIRequestError

from modules.exceptions import (
    InterfaceConfigError,
    JournalError,
    SyncExternalError,
    SyncInventoryError,
    TemplateError,
)
from modules.hostgroups import Hostgroup
<<<<<<< HEAD
from modules.config import load_config

config = load_config()

=======
from modules.interface import ZabbixInterface
from modules.tags import ZabbixTags
from modules.tools import field_mapper, remove_duplicates
from modules.usermacros import ZabbixUsermacros

try:
    from config import (
        device_cf,
        device_inventory_map,
        device_tag_map,
        device_usermacro_map,
        inventory_mode,
        inventory_sync,
        tag_lower,
        tag_name,
        tag_sync,
        tag_value,
        template_cf,
        traverse_regions,
        traverse_site_groups,
        usermacro_sync,
    )
except ModuleNotFoundError:
    print(
        "Configuration file config.py not found in main directory."
        "Please create the file or rename the config.py.example file to config.py."
    )
    sys.exit(0)
>>>>>>> 28193cc1


class PhysicalDevice:
    # pylint: disable=too-many-instance-attributes, too-many-arguments, too-many-positional-arguments
    """
    Represents Network device.
    INPUT: (NetBox device class, ZabbixAPI class, journal flag, NB journal class)
    """

    def __init__(
        self, nb, zabbix, nb_journal_class, nb_version, journal=None, logger=None
    ):
        self.nb = nb
        self.id = nb.id
        self.name = nb.name
        self.visible_name = None
        self.status = nb.status.label
        self.zabbix = zabbix
        self.zabbix_id = None
        self.group_id = None
        self.nb_api_version = nb_version
        self.zbx_template_names = []
        self.zbx_templates = []
        self.hostgroup = None
        self.tenant = nb.tenant
        self.config_context = nb.config_context
        self.zbxproxy = None
        self.zabbix_state = 0
        self.journal = journal
        self.nb_journals = nb_journal_class
        self.inventory_mode = -1
        self.inventory = {}
        self.usermacros = {}
        self.tags = {}
        self.logger = logger if logger else getLogger(__name__)
        self._setBasics()

    def __repr__(self):
        return self.name

    def __str__(self):
        return self.__repr__()

    def _inventory_map(self):
        """Use device inventory maps"""
        return device_inventory_map

    def _usermacro_map(self):
        """Use device inventory maps"""
        return device_usermacro_map

    def _tag_map(self):
        """Use device host tag maps"""
        return device_tag_map

    def _setBasics(self):
        """
        Sets basic information like IP address.
        """
        # Return error if device does not have primary IP.
        if self.nb.primary_ip:
            self.cidr = self.nb.primary_ip.address
            self.ip = self.cidr.split("/")[0]
        else:
            e = f"Host {self.name}: no primary IP."
            self.logger.warning(e)
            raise SyncInventoryError(e)

        # Check if device has custom field for ZBX ID
        if config["device_cf"] in self.nb.custom_fields:
            self.zabbix_id = self.nb.custom_fields[config["device_cf"]]
        else:
            e = f'Host {self.name}: Custom field {config["device_cf"]} not present'
            self.logger.warning(e)
            raise SyncInventoryError(e)

        # Validate hostname format.
        odd_character_list = ["ä", "ö", "ü", "Ä", "Ö", "Ü", "ß"]
        self.use_visible_name = False
<<<<<<< HEAD
        if (any(letter in self.name for letter in odd_character_list) or
           bool(search('[\u0400-\u04FF]', self.name))):
=======
        if any(letter in self.name for letter in odd_character_list) or bool(
            search("[\u0400-\u04ff]", self.name)
        ):
>>>>>>> 28193cc1
            self.name = f"NETBOX_ID{self.id}"
            self.visible_name = self.nb.name
            self.use_visible_name = True
            self.logger.info(
                f"Host {self.visible_name} contains special characters. "
                f"Using {self.name} as name for the NetBox object "
                f"and using {self.visible_name} as visible name in Zabbix."
            )
        else:
            pass

    def set_hostgroup(self, hg_format, nb_site_groups, nb_regions):
        """Set the hostgroup for this device"""
        # Create new Hostgroup instance
<<<<<<< HEAD
        hg = Hostgroup("dev", self.nb, self.nb_api_version, logger=self.logger,
                       nested_sitegroup_flag=config["traverse_site_groups"],
                       nested_region_flag=config["traverse_regions"],
                       nb_groups=nb_site_groups,
                       nb_regions=nb_regions)
=======
        hg = Hostgroup(
            "dev",
            self.nb,
            self.nb_api_version,
            logger=self.logger,
            nested_sitegroup_flag=traverse_site_groups,
            nested_region_flag=traverse_regions,
            nb_groups=nb_site_groups,
            nb_regions=nb_regions,
        )
>>>>>>> 28193cc1
        # Generate hostgroup based on hostgroup format
        self.hostgroup = hg.generate(hg_format)

    def set_template(self, prefer_config_context, overrule_custom):
        """Set Template"""
        self.zbx_template_names = None
        # Gather templates ONLY from the device specific context
        if prefer_config_context:
            try:
                self.zbx_template_names = self.get_templates_context()
            except TemplateError as e:
                self.logger.warning(e)
            return True
        # Gather templates from the custom field but overrule
        # them should there be any device specific templates
        if overrule_custom:
            try:
                self.zbx_template_names = self.get_templates_context()
            except TemplateError:
                pass
            if not self.zbx_template_names:
                self.zbx_template_names = self.get_templates_cf()
            return True
        # Gather templates ONLY from the custom field
        self.zbx_template_names = self.get_templates_cf()
        return True

    def get_templates_cf(self):
        """Get template from custom field"""
        # Get Zabbix templates from the device type
        device_type_cfs = self.nb.device_type.custom_fields
        # Check if the ZBX Template CF is present
        if config["template_cf"] in device_type_cfs:
            # Set value to template
            return [device_type_cfs[config["template_cf"]]]
        # Custom field not found, return error
<<<<<<< HEAD
        e = (f'Custom field {config["template_cf"]} not '
             f"found for {self.nb.device_type.manufacturer.name}"
             f" - {self.nb.device_type.display}.")
=======
        e = (
            f"Custom field {template_cf} not "
            f"found for {self.nb.device_type.manufacturer.name}"
            f" - {self.nb.device_type.display}."
        )
        self.logger.warning(e)
>>>>>>> 28193cc1
        raise TemplateError(e)



    def get_templates_context(self):
        """Get Zabbix templates from the device context"""
        if "zabbix" not in self.config_context:
            e = (
                f"Host {self.name}: Key 'zabbix' not found in config "
                "context for template lookup"
            )
            raise TemplateError(e)
        if "templates" not in self.config_context["zabbix"]:
            e = (
                f"Host {self.name}: Key 'templates' not found in config "
                "context 'zabbix' for template lookup"
            )
            raise TemplateError(e)
        # Check if format is list or string.
        if isinstance(self.config_context["zabbix"]["templates"], str):
            return [self.config_context["zabbix"]["templates"]]
        return self.config_context["zabbix"]["templates"]

    def set_inventory(self, nbdevice):
        """Set host inventory"""
        # Set inventory mode. Default is disabled (see class init function).
<<<<<<< HEAD
        if config["inventory_mode"] == "disabled":
            if config["inventory_sync"]:
                self.logger.error(f"Host {self.name}: Unable to map NetBox inventory to Zabbix. "
                                  "Inventory sync is enabled in "
                                  "config but inventory mode is disabled.")
=======
        if inventory_mode == "disabled":
            if inventory_sync:
                self.logger.error(
                    f"Host {self.name}: Unable to map NetBox inventory to Zabbix. "
                    "Inventory sync is enabled in config but inventory mode is disabled."
                )
>>>>>>> 28193cc1
            return True
        if config["inventory_mode"] == "manual":
            self.inventory_mode = 0
        elif config["inventory_mode"] == "automatic":
            self.inventory_mode = 1
        else:
<<<<<<< HEAD
            self.logger.error(f"Host {self.name}: Specified value for inventory mode in "
                              f'config is not valid. Got value {config["inventory_mode"]}')
            return False
        self.inventory = {}
        if config["inventory_sync"] and self.inventory_mode in [0, 1]:
            self.logger.debug(f"Host {self.name}: Starting inventory mapper")
            # Let's build an inventory dict for each property in the inventory_map
            for nb_inv_field, zbx_inv_field in config["inventory_map"].items():
                field_list = nb_inv_field.split("/")  # convert str to list based on delimiter
                # start at the base of the dict...
                value = nbdevice
                # ... and step through the dict till we find the needed value
                for item in field_list:
                    value = value[item] if value else None
                # Check if the result is usable and expected
                # We want to apply any int or float 0 values,
                # even if python thinks those are empty.
                if ((value and isinstance(value, int | float | str)) or
                   (isinstance(value, int | float) and int(value) == 0)):
                    self.inventory[zbx_inv_field] = str(value)
                elif not value:
                    # empty value should just be an empty string for API compatibility
                    self.logger.debug(f"Host {self.name}: NetBox inventory lookup for "
                                      f"'{nb_inv_field}' returned an empty value")
                    self.inventory[zbx_inv_field] = ""
                else:
                    # Value is not a string or numeral, probably not what the user expected.
                    self.logger.error(f"Host {self.name}: Inventory lookup for '{nb_inv_field}'"
                                      " returned an unexpected type: it will be skipped.")
            self.logger.debug(f"Host {self.name}: Inventory mapping complete. "
                              f"Mapped {len(list(filter(None, self.inventory.values())))} field(s)")
=======
            self.logger.error(
                f"Host {self.name}: Specified value for inventory mode in"
                f" config is not valid. Got value {inventory_mode}"
            )
            return False
        self.inventory = {}
        if inventory_sync and self.inventory_mode in [0, 1]:
            self.logger.debug(f"Host {self.name}: Starting inventory mapper")
            self.inventory = field_mapper(
                self.name, self._inventory_map(), nbdevice, self.logger
            )
>>>>>>> 28193cc1
        return True

    def isCluster(self):
        """
        Checks if device is part of cluster.
        """
        return bool(self.nb.virtual_chassis)

    def getClusterMaster(self):
        """
        Returns chassis master ID.
        """
        if not self.isCluster():
            e = (
                f"Unable to proces {self.name} for cluster calculation: "
                f"not part of a cluster."
            )
            self.logger.warning(e)
            raise SyncInventoryError(e)
        if not self.nb.virtual_chassis.master:
            e = (
                f"{self.name} is part of a NetBox virtual chassis which does "
                "not have a master configured. Skipping for this reason."
            )
            self.logger.error(e)
            raise SyncInventoryError(e)
        return self.nb.virtual_chassis.master.id

    def promoteMasterDevice(self):
        """
        If device is Primary in cluster,
        promote device name to the cluster name.
        Returns True if succesfull, returns False if device is secondary.
        """
        masterid = self.getClusterMaster()
        if masterid == self.id:
            self.logger.debug(
                f"Host {self.name} is primary cluster member. "
                f"Modifying hostname from {self.name} to "
                + f"{self.nb.virtual_chassis.name}."
            )
            self.name = self.nb.virtual_chassis.name
            return True
        self.logger.debug(f"Host {self.name} is non-primary cluster member.")
        return False

    def zbxTemplatePrepper(self, templates):
        """
        Returns Zabbix template IDs
        INPUT: list of templates from Zabbix
        OUTPUT: True
        """
        # Check if there are templates defined
        if not self.zbx_template_names:
            e = f"Host {self.name}: No templates found"
            self.logger.info(e)
            raise SyncInventoryError()
        # Set variable to empty list
        self.zbx_templates = []
        # Go through all templates definded in NetBox
        for nb_template in self.zbx_template_names:
            template_match = False
            # Go through all templates found in Zabbix
            for zbx_template in templates:
                # If the template names match
                if zbx_template["name"] == nb_template:
                    # Set match variable to true, add template details
                    # to class variable and return debug log
                    template_match = True
                    self.zbx_templates.append(
                        {
                            "templateid": zbx_template["templateid"],
                            "name": zbx_template["name"],
                        }
                    )
                    e = f"Host {self.name}: found template {zbx_template['name']}"
                    self.logger.debug(e)
            # Return error should the template not be found in Zabbix
            if not template_match:
<<<<<<< HEAD
                e = (f"Unable to find template {nb_template} "
                     f"for host {self.name} in Zabbix. Skipping host...")
=======
                e = (
                    f"Unable to find template {nb_template} "
                    f"for host {self.name} in Zabbix. Skipping host..."
                )
>>>>>>> 28193cc1
                self.logger.warning(e)
                raise SyncInventoryError(e)

    def setZabbixGroupID(self, groups):
        """
        Sets Zabbix group ID as instance variable
        INPUT: list of hostgroups
        OUTPUT: True / False
        """
        # Go through all groups
        for group in groups:
            if group["name"] == self.hostgroup:
                self.group_id = group["groupid"]
                e = f"Host {self.name}: matched group {group['name']}"
                self.logger.debug(e)
                return True
        return False

    def cleanup(self):
        """
        Removes device from external resources.
        Resets custom fields in NetBox.
        """
        if self.zabbix_id:
            try:
                # Check if the Zabbix host exists in Zabbix
<<<<<<< HEAD
                zbx_host = bool(self.zabbix.host.get(filter={'hostid': self.zabbix_id},
                                                     output=[]))
                e = (f"Host {self.name}: was already deleted from Zabbix."
                     " Removed link in NetBox.")
=======
                zbx_host = bool(
                    self.zabbix.host.get(filter={"hostid": self.zabbix_id}, output=[])
                )
                e = (
                    f"Host {self.name}: was already deleted from Zabbix."
                    " Removed link in NetBox."
                )
>>>>>>> 28193cc1
                if zbx_host:
                    # Delete host should it exists
                    self.zabbix.host.delete(self.zabbix_id)
                    e = f"Host {self.name}: Deleted host from Zabbix."
                self._zeroize_cf()
                self.logger.info(e)
                self.create_journal_entry("warning", "Deleted host from Zabbix")
            except APIRequestError as e:
                message = f"Zabbix returned the following error: {str(e)}."
                self.logger.error(message)
                raise SyncExternalError(message) from e

    def _zeroize_cf(self):
        """Sets the hostID custom field in NetBox to zero,
        effectively destroying the link"""
        self.nb.custom_fields[config["device_cf"]] = None
        self.nb.save()

    def _zabbixHostnameExists(self):
        """
        Checks if hostname exists in Zabbix.
        """
        # Validate the hostname or visible name field
        if not self.use_visible_name:
            zbx_filter = {"host": self.name}
        else:
            zbx_filter = {"name": self.visible_name}
        host = self.zabbix.host.get(filter=zbx_filter, output=[])
        return bool(host)

    def setInterfaceDetails(self):
        """
        Checks interface parameters from NetBox and
        creates a model for the interface to be used in Zabbix.
        """
        try:
            # Initiate interface class
            interface = ZabbixInterface(self.nb.config_context, self.ip)
            # Check if NetBox has device context.
            # If not fall back to old config.
            if interface.get_context():
                # If device is SNMP type, add aditional information.
                if interface.interface["type"] == 2:
                    interface.set_snmp()
            else:
                interface.set_default_snmp()
            return [interface.interface]
        except InterfaceConfigError as e:
            message = f"{self.name}: {e}"
            self.logger.warning(message)
            raise SyncInventoryError(message) from e

    def set_usermacros(self):
        """
        Generates Usermacros
        """
        macros = ZabbixUsermacros(
            self.nb,
            self._usermacro_map(),
            usermacro_sync,
            logger=self.logger,
            host=self.name,
        )
        if macros.sync is False:
            self.usermacros = []

        self.usermacros = macros.generate()
        return True

    def set_tags(self):
        """
        Generates Host Tags
        """
        tags = ZabbixTags(
            self.nb,
            self._tag_map(),
            tag_sync,
            tag_lower,
            tag_name=tag_name,
            tag_value=tag_value,
            logger=self.logger,
            host=self.name,
        )
        if tags.sync is False:
            self.tags = []

        self.tags = tags.generate()
        return True

    def setProxy(self, proxy_list):
        """
        Sets proxy or proxy group if this
        value has been defined in config context

        input: List of all proxies and proxy groups in standardized format
        """
        # check if the key Zabbix is defined in the config context
        if "zabbix" not in self.nb.config_context:
            return False
<<<<<<< HEAD
        if ("proxy" in self.nb.config_context["zabbix"] and
           not self.nb.config_context["zabbix"]["proxy"]):
=======
        if (
            "proxy" in self.nb.config_context["zabbix"]
            and not self.nb.config_context["zabbix"]["proxy"]
        ):
>>>>>>> 28193cc1
            return False
        # Proxy group takes priority over a proxy due
        # to it being HA and therefore being more reliable
        # Includes proxy group fix since Zabbix <= 6 should ignore this
        proxy_types = ["proxy"]
        if str(self.zabbix.version).startswith("7"):
            # Only insert groups in front of list for Zabbix7
            proxy_types.insert(0, "proxy_group")
        for proxy_type in proxy_types:
            # Check if the key exists in NetBox CC
            if proxy_type in self.nb.config_context["zabbix"]:
                proxy_name = self.nb.config_context["zabbix"][proxy_type]
                # go through all proxies
                for proxy in proxy_list:
                    # If the proxy does not match the type, ignore and continue
                    if not proxy["type"] == proxy_type:
                        continue
                    # If the proxy name matches
                    if proxy["name"] == proxy_name:
                        self.logger.debug(
                            f"Host {self.name}: using {proxy['type']}" f" {proxy_name}"
                        )
                        self.zbxproxy = proxy
                        return True
                self.logger.warning(
                    f"Host {self.name}: unable to find proxy {proxy_name}"
                )
        return False

    def createInZabbix(
        self,
        groups,
        templates,
        proxies,
        description="Host added by NetBox sync script.",
    ):
        """
        Creates Zabbix host object with parameters from NetBox object.
        """
        # Check if hostname is already present in Zabbix
        if not self._zabbixHostnameExists():
            # Set group and template ID's for host
            if not self.setZabbixGroupID(groups):
                e = (
                    f"Unable to find group '{self.hostgroup}' "
                    f"for host {self.name} in Zabbix."
                )
                self.logger.warning(e)
                raise SyncInventoryError(e)
            self.zbxTemplatePrepper(templates)
            templateids = []
            for template in self.zbx_templates:
                templateids.append({"templateid": template["templateid"]})
            # Set interface, group and template configuration
            interfaces = self.setInterfaceDetails()
            groups = [{"groupid": self.group_id}]
            # Set Zabbix proxy if defined
            self.setProxy(proxies)
            # Set basic data for host creation
            create_data = {
                "host": self.name,
                "name": self.visible_name,
                "status": self.zabbix_state,
                "interfaces": interfaces,
                "groups": groups,
                "templates": templateids,
                "description": description,
                "inventory_mode": self.inventory_mode,
<<<<<<< HEAD
                "inventory": self.inventory
=======
                "inventory": self.inventory,
                "macros": self.usermacros,
                "tags": self.tags,
>>>>>>> 28193cc1
            }
            # If a Zabbix proxy or Zabbix Proxy group has been defined
            if self.zbxproxy:
                # If a lower version than 7 is used, we can assume that
                # the proxy is a normal proxy and not a proxy group
                if not str(self.zabbix.version).startswith("7"):
                    create_data["proxy_hostid"] = self.zbxproxy["id"]
                else:
                    # Configure either a proxy or proxy group
                    create_data[self.zbxproxy["idtype"]] = self.zbxproxy["id"]
                    create_data["monitored_by"] = self.zbxproxy["monitored_by"]
            # Add host to Zabbix
            try:
                host = self.zabbix.host.create(**create_data)
                self.zabbix_id = host["hostids"][0]
            except APIRequestError as e:
                msg = f"Host {self.name}: Couldn't create. Zabbix returned {str(e)}."
                self.logger.error(msg)
                raise SyncExternalError(msg) from e
            # Set NetBox custom field to hostID value.
            self.nb.custom_fields[config["device_cf"]] = int(self.zabbix_id)
            self.nb.save()
            msg = f"Host {self.name}: Created host in Zabbix."
            self.logger.info(msg)
            self.create_journal_entry("success", msg)
        else:
            self.logger.error(
                f"Host {self.name}: Unable to add to Zabbix. Host already present."
            )

    def createZabbixHostgroup(self, hostgroups):
        """
        Creates Zabbix host group based on hostgroup format.
        Creates multiple when using a nested format.
        """
        final_data = []
        # Check if the hostgroup is in a nested format and check each parent
        for pos in range(len(self.hostgroup.split("/"))):
            zabbix_hg = self.hostgroup.rsplit("/", pos)[0]
            if self.lookupZabbixHostgroup(hostgroups, zabbix_hg):
                # Hostgroup already exists
                continue
            # Create new group
            try:
                # API call to Zabbix
                groupid = self.zabbix.hostgroup.create(name=zabbix_hg)
                e = f"Hostgroup '{zabbix_hg}': created in Zabbix."
                self.logger.info(e)
                # Add group to final data
                final_data.append(
                    {"groupid": groupid["groupids"][0], "name": zabbix_hg}
                )
            except APIRequestError as e:
                msg = f"Hostgroup '{zabbix_hg}': unable to create. Zabbix returned {str(e)}."
                self.logger.error(msg)
                raise SyncExternalError(msg) from e
        return final_data

    def lookupZabbixHostgroup(self, group_list, lookup_group):
        """
        Function to check if a hostgroup
        exists in a list of Zabbix hostgroups
        INPUT: Group list and group lookup
        OUTPUT: Boolean
        """
        for group in group_list:
            if group["name"] == lookup_group:
                return True
        return False

    def updateZabbixHost(self, **kwargs):
        """
        Updates Zabbix host with given parameters.
        INPUT: Key word arguments for Zabbix host object.
        """
        try:
            self.zabbix.host.update(hostid=self.zabbix_id, **kwargs)
        except APIRequestError as e:
            e = (
                f"Host {self.name}: Unable to update. "
                f"Zabbix returned the following error: {str(e)}."
            )
            self.logger.error(e)
            raise SyncExternalError(e) from None
        self.logger.info(f"Updated host {self.name} with data {kwargs}.")
        self.create_journal_entry("info", "Updated host in Zabbix with latest NB data.")

    def ConsistencyCheck(
        self, groups, templates, proxies, proxy_power, create_hostgroups
    ):
        # pylint: disable=too-many-branches, too-many-statements
        """
        Checks if Zabbix object is still valid with NetBox parameters.
        """
        # If group is found or if the hostgroup is nested
        if not self.setZabbixGroupID(groups) or len(self.hostgroup.split("/")) > 1:
            if create_hostgroups:
                # Script is allowed to create a new hostgroup
                new_groups = self.createZabbixHostgroup(groups)
                for group in new_groups:
                    # Add all new groups to the list of groups
                    groups.append(group)
            # check if the initial group was not already found (and this is a nested folder check)
            if not self.group_id:
                # Function returns true / false but also sets GroupID
                if not self.setZabbixGroupID(groups) and not create_hostgroups:
<<<<<<< HEAD
                    e = (f"Host {self.name}: different hostgroup is required but "
                         "unable to create hostgroup without generation permission.")
=======
                    e = (
                        f"Host {self.name}: different hostgroup is required but "
                        "unable to create hostgroup without generation permission."
                    )
>>>>>>> 28193cc1
                    self.logger.warning(e)
                    raise SyncInventoryError(e)
        # Prepare templates and proxy config
        self.zbxTemplatePrepper(templates)
        self.setProxy(proxies)
        # Get host object from Zabbix
<<<<<<< HEAD
        host = self.zabbix.host.get(filter={'hostid': self.zabbix_id},
                                    selectInterfaces=['type', 'ip',
                                                      'port', 'details',
                                                      'interfaceid'],
                                    selectGroups=["groupid"],
                                    selectHostGroups=["groupid"],
                                    selectParentTemplates=["templateid"],
                                    selectInventory=list(config["inventory_map"].values()))
=======
        host = self.zabbix.host.get(
            filter={"hostid": self.zabbix_id},
            selectInterfaces=["type", "ip", "port", "details", "interfaceid"],
            selectGroups=["groupid"],
            selectHostGroups=["groupid"],
            selectParentTemplates=["templateid"],
            selectInventory=list(self._inventory_map().values()),
            selectMacros=["macro", "value", "type", "description"],
            selectTags=["tag", "value"],
        )
>>>>>>> 28193cc1
        if len(host) > 1:
            e = (
                f"Got {len(host)} results for Zabbix hosts "
                f"with ID {self.zabbix_id} - hostname {self.name}."
            )
            self.logger.error(e)
            raise SyncInventoryError(e)
        if len(host) == 0:
            e = (
                f"Host {self.name}: No Zabbix host found. "
                f"This is likely the result of a deleted Zabbix host "
                f"without zeroing the ID field in NetBox."
            )
            self.logger.error(e)
            raise SyncInventoryError(e)
        host = host[0]
        if host["host"] == self.name:
            self.logger.debug(f"Host {self.name}: hostname in-sync.")
        else:
            self.logger.warning(
                f"Host {self.name}: hostname OUT of sync. "
                f"Received value: {host['host']}"
            )
            self.updateZabbixHost(host=self.name)
        # Execute check depending on wether the name is special or not
        if self.use_visible_name:
            if host["name"] == self.visible_name:
                self.logger.debug(f"Host {self.name}: visible name in-sync.")
            else:
                self.logger.warning(
                    f"Host {self.name}: visible name OUT of sync."
                    f" Received value: {host['name']}"
                )
                self.updateZabbixHost(name=self.visible_name)

        # Check if the templates are in-sync
        if not self.zbx_template_comparer(host["parentTemplates"]):
            self.logger.warning(f"Host {self.name}: template(s) OUT of sync.")
            # Prepare Templates for API parsing
            templateids = []
            for template in self.zbx_templates:
                templateids.append({"templateid": template["templateid"]})
            # Update Zabbix with NB templates and clear any old / lost templates
<<<<<<< HEAD
            self.updateZabbixHost(templates_clear=host["parentTemplates"],
                                  templates=templateids)
=======
            self.updateZabbixHost(
                templates_clear=host["parentTemplates"], templates=templateids
            )
>>>>>>> 28193cc1
        else:
            self.logger.debug(f"Host {self.name}: template(s) in-sync.")

        # Check if Zabbix version is 6 or higher. Issue #93
        group_dictname = "hostgroups"
        if str(self.zabbix.version).startswith(("6", "5")):
            group_dictname = "groups"
        for group in host[group_dictname]:
            if group["groupid"] == self.group_id:
                self.logger.debug(f"Host {self.name}: hostgroup in-sync.")
                break
            self.logger.warning(f"Host {self.name}: hostgroup OUT of sync.")
            self.updateZabbixHost(groups={"groupid": self.group_id})

        if int(host["status"]) == self.zabbix_state:
            self.logger.debug(f"Host {self.name}: status in-sync.")
        else:
            self.logger.warning(f"Host {self.name}: status OUT of sync.")
            self.updateZabbixHost(status=str(self.zabbix_state))
        # Check if a proxy has been defined
        if self.zbxproxy:
            # Check if proxy or proxy group is defined
<<<<<<< HEAD
            if (self.zbxproxy["idtype"] in host and
               host[self.zbxproxy["idtype"]] == self.zbxproxy["id"]):
=======
            if (
                self.zbxproxy["idtype"] in host
                and host[self.zbxproxy["idtype"]] == self.zbxproxy["id"]
            ):
>>>>>>> 28193cc1
                self.logger.debug(f"Host {self.name}: proxy in-sync.")
            # Backwards compatibility for Zabbix <= 6
            elif "proxy_hostid" in host and host["proxy_hostid"] == self.zbxproxy["id"]:
                self.logger.debug(f"Host {self.name}: proxy in-sync.")
            # Proxy does not match, update Zabbix
            else:
                self.logger.warning(f"Host {self.name}: proxy OUT of sync.")
                # Zabbix <= 6 patch
                if not str(self.zabbix.version).startswith("7"):
                    self.updateZabbixHost(proxy_hostid=self.zbxproxy["id"])
                # Zabbix 7+
                else:
                    # Prepare data structure for updating either proxy or group
                    update_data = {
                        self.zbxproxy["idtype"]: self.zbxproxy["id"],
                        "monitored_by": self.zbxproxy["monitored_by"],
                    }
                    self.updateZabbixHost(**update_data)
        else:
            # No proxy is defined in NetBox
            proxy_set = False
            # Check if a proxy is defined. Uses the proxy_hostid key for backwards compatibility
            for key in ("proxy_hostid", "proxyid", "proxy_groupid"):
                if key in host:
                    if bool(int(host[key])):
                        proxy_set = True
            if proxy_power and proxy_set:
                # Zabbix <= 6 fix
                self.logger.warning(
                    f"Host {self.name}: no proxy is configured in NetBox "
                    "but is configured in Zabbix. Removing proxy config in Zabbix"
                )
                if "proxy_hostid" in host and bool(host["proxy_hostid"]):
                    self.updateZabbixHost(proxy_hostid=0)
                # Zabbix 7 proxy
                elif "proxyid" in host and bool(host["proxyid"]):
                    self.updateZabbixHost(proxyid=0, monitored_by=0)
                # Zabbix 7 proxy group
                elif "proxy_groupid" in host and bool(host["proxy_groupid"]):
                    self.updateZabbixHost(proxy_groupid=0, monitored_by=0)
            # Checks if a proxy has been defined in Zabbix and if proxy_power config has been set
            if proxy_set and not proxy_power:
                # Display error message
<<<<<<< HEAD
                self.logger.error(f"Host {self.name} is configured "
                                  f"with proxy in Zabbix but not in NetBox. The"
                                  " -p flag was ommited: no "
                                  "changes have been made.")
=======
                self.logger.error(
                    f"Host {self.name} is configured "
                    f"with proxy in Zabbix but not in NetBox. The"
                    " -p flag was ommited: no "
                    "changes have been made."
                )
>>>>>>> 28193cc1
            if not proxy_set:
                self.logger.debug(f"Host {self.name}: proxy in-sync.")
        # Check host inventory mode
        if str(host["inventory_mode"]) == str(self.inventory_mode):
            self.logger.debug(f"Host {self.name}: inventory_mode in-sync.")
        else:
            self.logger.warning(f"Host {self.name}: inventory_mode OUT of sync.")
            self.updateZabbixHost(inventory_mode=str(self.inventory_mode))
<<<<<<< HEAD
        if config["inventory_sync"] and self.inventory_mode in [0, 1]:
=======
        if inventory_sync and self.inventory_mode in [0, 1]:
>>>>>>> 28193cc1
            # Check host inventory mapping
            if host["inventory"] == self.inventory:
                self.logger.debug(f"Host {self.name}: inventory in-sync.")
            else:
                self.logger.warning(f"Host {self.name}: inventory OUT of sync.")
                self.updateZabbixHost(inventory=self.inventory)

        # Check host usermacros
        if usermacro_sync:
            macros_filtered = []
            # Do not re-sync secret usermacros unless sync is set to 'full'
            if str(usermacro_sync).lower() != "full":
                for m in deepcopy(self.usermacros):
                    if m["type"] == str(1):
                        # Remove the value as the api doesn't return it
                        # this will allow us to only update usermacros that don't exist
                        m.pop("value")
                    macros_filtered.append(m)
            if host["macros"] == self.usermacros or host["macros"] == macros_filtered:
                self.logger.debug(f"Host {self.name}: usermacros in-sync.")
            else:
                self.logger.warning(f"Host {self.name}: usermacros OUT of sync.")
                self.updateZabbixHost(macros=self.usermacros)

        # Check host usermacros
        if tag_sync:
            if remove_duplicates(host["tags"], sortkey="tag") == self.tags:
                self.logger.debug(f"Host {self.name}: tags in-sync.")
            else:
                self.logger.warning(f"Host {self.name}: tags OUT of sync.")
                self.updateZabbixHost(tags=self.tags)

        # If only 1 interface has been found
        # pylint: disable=too-many-nested-blocks
        if len(host["interfaces"]) == 1:
            updates = {}
            # Go through each key / item and check if it matches Zabbix
            for key, item in self.setInterfaceDetails()[0].items():
                # Check if NetBox value is found in Zabbix
                if key in host["interfaces"][0]:
                    # If SNMP is used, go through nested dict
                    # to compare SNMP parameters
                    if isinstance(item, dict) and key == "details":
                        for k, i in item.items():
                            if k in host["interfaces"][0][key]:
                                # Set update if values don't match
                                if host["interfaces"][0][key][k] != str(i):
                                    # If dict has not been created, add it
                                    if key not in updates:
                                        updates[key] = {}
                                    updates[key][k] = str(i)
                                    # If SNMP version has been changed
                                    # break loop and force full SNMP update
                                    if k == "version":
                                        break
                        # Force full SNMP config update
                        # when version has changed.
                        if key in updates:
                            if "version" in updates[key]:
                                for k, i in item.items():
                                    updates[key][k] = str(i)
                        continue
                    # Set update if values don't match
                    if host["interfaces"][0][key] != str(item):
                        updates[key] = item
            if updates:
                # If interface updates have been found: push to Zabbix
                self.logger.warning(f"Host {self.name}: Interface OUT of sync.")
                if "type" in updates:
                    # Changing interface type not supported. Raise exception.
                    e = (
                        f"Host {self.name}: changing interface type to "
                        f"{str(updates['type'])} is not supported."
                    )
                    self.logger.error(e)
                    raise InterfaceConfigError(e)
                # Set interfaceID for Zabbix config
                updates["interfaceid"] = host["interfaces"][0]["interfaceid"]
                try:
                    # API call to Zabbix
                    self.zabbix.hostinterface.update(updates)
                    e = f"Host {self.name}: solved interface conflict."
                    self.logger.info(e)
                    self.create_journal_entry("info", e)
                except APIRequestError as e:
                    msg = f"Zabbix returned the following error: {str(e)}."
                    self.logger.error(msg)
                    raise SyncExternalError(msg) from e
            else:
                # If no updates are found, Zabbix interface is in-sync
                e = f"Host {self.name}: interface in-sync."
                self.logger.debug(e)
        else:
            e = (
                f"Host {self.name} has unsupported interface configuration."
                f" Host has total of {len(host['interfaces'])} interfaces. "
                "Manual interfention required."
            )
            self.logger.error(e)
            raise SyncInventoryError(e)

    def create_journal_entry(self, severity, message):
        """
        Send a new Journal entry to NetBox. Usefull for viewing actions
        in NetBox without having to look in Zabbix or the script log output
        """
        if self.journal:
            # Check if the severity is valid
            if severity not in ["info", "success", "warning", "danger"]:
                self.logger.warning(
                    f"Value {severity} not valid for NB journal entries."
                )
                return False
            journal = {
                "assigned_object_type": "dcim.device",
                "assigned_object_id": self.id,
                "kind": severity,
                "comments": message,
            }
            try:
                self.nb_journals.create(journal)
                self.logger.debug(f"Host {self.name}: Created journal entry in NetBox")
                return True
            except JournalError(e) as e:
                self.logger.warning(
                    "Unable to create journal entry for "
                    f"{self.name}: NB returned {e}"
                )
            return False
        return False

    def zbx_template_comparer(self, tmpls_from_zabbix):
        """
        Compares the NetBox and Zabbix templates with each other.
        Should there be a mismatch then the function will return false

        INPUT: list of NB and ZBX templates
        OUTPUT: Boolean True/False
        """
        succesfull_templates = []
        # Go through each NetBox template
        for nb_tmpl in self.zbx_templates:
            # Go through each Zabbix template
            for pos, zbx_tmpl in enumerate(tmpls_from_zabbix):
                # Check if template IDs match
                if nb_tmpl["templateid"] == zbx_tmpl["templateid"]:
                    # Templates match. Remove this template from the Zabbix templates
                    # and add this NB template to the list of successfull templates
                    tmpls_from_zabbix.pop(pos)
                    succesfull_templates.append(nb_tmpl)
                    self.logger.debug(
                        f"Host {self.name}: template "
                        f"{nb_tmpl['name']} is present in Zabbix."
                    )
                    break
        if (
            len(succesfull_templates) == len(self.zbx_templates)
            and len(tmpls_from_zabbix) == 0
        ):
            # All of the NetBox templates have been confirmed as successfull
            # and the ZBX template list is empty. This means that
            # all of the templates match.
            return True
        return False<|MERGE_RESOLUTION|>--- conflicted
+++ resolved
@@ -2,12 +2,9 @@
 """
 Device specific handeling for NetBox to Zabbix
 """
-<<<<<<< HEAD
-=======
+
 from copy import deepcopy
 from logging import getLogger
-from os import sys
->>>>>>> 28193cc1
 from re import search
 
 from zabbix_utils import APIRequestError
@@ -20,42 +17,13 @@
     TemplateError,
 )
 from modules.hostgroups import Hostgroup
-<<<<<<< HEAD
-from modules.config import load_config
-
-config = load_config()
-
-=======
 from modules.interface import ZabbixInterface
 from modules.tags import ZabbixTags
 from modules.tools import field_mapper, remove_duplicates
 from modules.usermacros import ZabbixUsermacros
-
-try:
-    from config import (
-        device_cf,
-        device_inventory_map,
-        device_tag_map,
-        device_usermacro_map,
-        inventory_mode,
-        inventory_sync,
-        tag_lower,
-        tag_name,
-        tag_sync,
-        tag_value,
-        template_cf,
-        traverse_regions,
-        traverse_site_groups,
-        usermacro_sync,
-    )
-except ModuleNotFoundError:
-    print(
-        "Configuration file config.py not found in main directory."
-        "Please create the file or rename the config.py.example file to config.py."
-    )
-    sys.exit(0)
->>>>>>> 28193cc1
-
+from modules.config import load_config
+
+config = load_config()
 
 class PhysicalDevice:
     # pylint: disable=too-many-instance-attributes, too-many-arguments, too-many-positional-arguments
@@ -100,15 +68,15 @@
 
     def _inventory_map(self):
         """Use device inventory maps"""
-        return device_inventory_map
+        return config["device_inventory_map"]
 
     def _usermacro_map(self):
         """Use device inventory maps"""
-        return device_usermacro_map
+        return config["device_usermacro_map"]
 
     def _tag_map(self):
         """Use device host tag maps"""
-        return device_tag_map
+        return config["device_tag_map"]
 
     def _setBasics(self):
         """
@@ -134,14 +102,9 @@
         # Validate hostname format.
         odd_character_list = ["ä", "ö", "ü", "Ä", "Ö", "Ü", "ß"]
         self.use_visible_name = False
-<<<<<<< HEAD
-        if (any(letter in self.name for letter in odd_character_list) or
-           bool(search('[\u0400-\u04FF]', self.name))):
-=======
         if any(letter in self.name for letter in odd_character_list) or bool(
             search("[\u0400-\u04ff]", self.name)
         ):
->>>>>>> 28193cc1
             self.name = f"NETBOX_ID{self.id}"
             self.visible_name = self.nb.name
             self.use_visible_name = True
@@ -156,13 +119,6 @@
     def set_hostgroup(self, hg_format, nb_site_groups, nb_regions):
         """Set the hostgroup for this device"""
         # Create new Hostgroup instance
-<<<<<<< HEAD
-        hg = Hostgroup("dev", self.nb, self.nb_api_version, logger=self.logger,
-                       nested_sitegroup_flag=config["traverse_site_groups"],
-                       nested_region_flag=config["traverse_regions"],
-                       nb_groups=nb_site_groups,
-                       nb_regions=nb_regions)
-=======
         hg = Hostgroup(
             "dev",
             self.nb,
@@ -173,7 +129,6 @@
             nb_groups=nb_site_groups,
             nb_regions=nb_regions,
         )
->>>>>>> 28193cc1
         # Generate hostgroup based on hostgroup format
         self.hostgroup = hg.generate(hg_format)
 
@@ -210,18 +165,12 @@
             # Set value to template
             return [device_type_cfs[config["template_cf"]]]
         # Custom field not found, return error
-<<<<<<< HEAD
-        e = (f'Custom field {config["template_cf"]} not '
-             f"found for {self.nb.device_type.manufacturer.name}"
-             f" - {self.nb.device_type.display}.")
-=======
         e = (
             f"Custom field {template_cf} not "
             f"found for {self.nb.device_type.manufacturer.name}"
             f" - {self.nb.device_type.display}."
         )
         self.logger.warning(e)
->>>>>>> 28193cc1
         raise TemplateError(e)
 
 
@@ -248,71 +197,28 @@
     def set_inventory(self, nbdevice):
         """Set host inventory"""
         # Set inventory mode. Default is disabled (see class init function).
-<<<<<<< HEAD
         if config["inventory_mode"] == "disabled":
             if config["inventory_sync"]:
                 self.logger.error(f"Host {self.name}: Unable to map NetBox inventory to Zabbix. "
                                   "Inventory sync is enabled in "
                                   "config but inventory mode is disabled.")
-=======
-        if inventory_mode == "disabled":
-            if inventory_sync:
-                self.logger.error(
-                    f"Host {self.name}: Unable to map NetBox inventory to Zabbix. "
-                    "Inventory sync is enabled in config but inventory mode is disabled."
-                )
->>>>>>> 28193cc1
             return True
         if config["inventory_mode"] == "manual":
             self.inventory_mode = 0
         elif config["inventory_mode"] == "automatic":
             self.inventory_mode = 1
         else:
-<<<<<<< HEAD
-            self.logger.error(f"Host {self.name}: Specified value for inventory mode in "
-                              f'config is not valid. Got value {config["inventory_mode"]}')
+            self.logger.error(
+                f"Host {self.name}: Specified value for inventory mode in"
+                f" config is not valid. Got value {config['inventory_mode']}"
+            )
             return False
         self.inventory = {}
         if config["inventory_sync"] and self.inventory_mode in [0, 1]:
             self.logger.debug(f"Host {self.name}: Starting inventory mapper")
-            # Let's build an inventory dict for each property in the inventory_map
-            for nb_inv_field, zbx_inv_field in config["inventory_map"].items():
-                field_list = nb_inv_field.split("/")  # convert str to list based on delimiter
-                # start at the base of the dict...
-                value = nbdevice
-                # ... and step through the dict till we find the needed value
-                for item in field_list:
-                    value = value[item] if value else None
-                # Check if the result is usable and expected
-                # We want to apply any int or float 0 values,
-                # even if python thinks those are empty.
-                if ((value and isinstance(value, int | float | str)) or
-                   (isinstance(value, int | float) and int(value) == 0)):
-                    self.inventory[zbx_inv_field] = str(value)
-                elif not value:
-                    # empty value should just be an empty string for API compatibility
-                    self.logger.debug(f"Host {self.name}: NetBox inventory lookup for "
-                                      f"'{nb_inv_field}' returned an empty value")
-                    self.inventory[zbx_inv_field] = ""
-                else:
-                    # Value is not a string or numeral, probably not what the user expected.
-                    self.logger.error(f"Host {self.name}: Inventory lookup for '{nb_inv_field}'"
-                                      " returned an unexpected type: it will be skipped.")
-            self.logger.debug(f"Host {self.name}: Inventory mapping complete. "
-                              f"Mapped {len(list(filter(None, self.inventory.values())))} field(s)")
-=======
-            self.logger.error(
-                f"Host {self.name}: Specified value for inventory mode in"
-                f" config is not valid. Got value {inventory_mode}"
-            )
-            return False
-        self.inventory = {}
-        if inventory_sync and self.inventory_mode in [0, 1]:
-            self.logger.debug(f"Host {self.name}: Starting inventory mapper")
             self.inventory = field_mapper(
                 self.name, self._inventory_map(), nbdevice, self.logger
             )
->>>>>>> 28193cc1
         return True
 
     def isCluster(self):
@@ -392,15 +298,10 @@
                     self.logger.debug(e)
             # Return error should the template not be found in Zabbix
             if not template_match:
-<<<<<<< HEAD
-                e = (f"Unable to find template {nb_template} "
-                     f"for host {self.name} in Zabbix. Skipping host...")
-=======
                 e = (
                     f"Unable to find template {nb_template} "
                     f"for host {self.name} in Zabbix. Skipping host..."
                 )
->>>>>>> 28193cc1
                 self.logger.warning(e)
                 raise SyncInventoryError(e)
 
@@ -427,12 +328,6 @@
         if self.zabbix_id:
             try:
                 # Check if the Zabbix host exists in Zabbix
-<<<<<<< HEAD
-                zbx_host = bool(self.zabbix.host.get(filter={'hostid': self.zabbix_id},
-                                                     output=[]))
-                e = (f"Host {self.name}: was already deleted from Zabbix."
-                     " Removed link in NetBox.")
-=======
                 zbx_host = bool(
                     self.zabbix.host.get(filter={"hostid": self.zabbix_id}, output=[])
                 )
@@ -440,7 +335,6 @@
                     f"Host {self.name}: was already deleted from Zabbix."
                     " Removed link in NetBox."
                 )
->>>>>>> 28193cc1
                 if zbx_host:
                     # Delete host should it exists
                     self.zabbix.host.delete(self.zabbix_id)
@@ -540,15 +434,10 @@
         # check if the key Zabbix is defined in the config context
         if "zabbix" not in self.nb.config_context:
             return False
-<<<<<<< HEAD
-        if ("proxy" in self.nb.config_context["zabbix"] and
-           not self.nb.config_context["zabbix"]["proxy"]):
-=======
         if (
             "proxy" in self.nb.config_context["zabbix"]
             and not self.nb.config_context["zabbix"]["proxy"]
         ):
->>>>>>> 28193cc1
             return False
         # Proxy group takes priority over a proxy due
         # to it being HA and therefore being more reliable
@@ -617,13 +506,9 @@
                 "templates": templateids,
                 "description": description,
                 "inventory_mode": self.inventory_mode,
-<<<<<<< HEAD
-                "inventory": self.inventory
-=======
                 "inventory": self.inventory,
                 "macros": self.usermacros,
                 "tags": self.tags,
->>>>>>> 28193cc1
             }
             # If a Zabbix proxy or Zabbix Proxy group has been defined
             if self.zbxproxy:
@@ -730,31 +615,16 @@
             if not self.group_id:
                 # Function returns true / false but also sets GroupID
                 if not self.setZabbixGroupID(groups) and not create_hostgroups:
-<<<<<<< HEAD
-                    e = (f"Host {self.name}: different hostgroup is required but "
-                         "unable to create hostgroup without generation permission.")
-=======
                     e = (
                         f"Host {self.name}: different hostgroup is required but "
                         "unable to create hostgroup without generation permission."
                     )
->>>>>>> 28193cc1
                     self.logger.warning(e)
                     raise SyncInventoryError(e)
         # Prepare templates and proxy config
         self.zbxTemplatePrepper(templates)
         self.setProxy(proxies)
         # Get host object from Zabbix
-<<<<<<< HEAD
-        host = self.zabbix.host.get(filter={'hostid': self.zabbix_id},
-                                    selectInterfaces=['type', 'ip',
-                                                      'port', 'details',
-                                                      'interfaceid'],
-                                    selectGroups=["groupid"],
-                                    selectHostGroups=["groupid"],
-                                    selectParentTemplates=["templateid"],
-                                    selectInventory=list(config["inventory_map"].values()))
-=======
         host = self.zabbix.host.get(
             filter={"hostid": self.zabbix_id},
             selectInterfaces=["type", "ip", "port", "details", "interfaceid"],
@@ -765,7 +635,6 @@
             selectMacros=["macro", "value", "type", "description"],
             selectTags=["tag", "value"],
         )
->>>>>>> 28193cc1
         if len(host) > 1:
             e = (
                 f"Got {len(host)} results for Zabbix hosts "
@@ -809,14 +678,9 @@
             for template in self.zbx_templates:
                 templateids.append({"templateid": template["templateid"]})
             # Update Zabbix with NB templates and clear any old / lost templates
-<<<<<<< HEAD
-            self.updateZabbixHost(templates_clear=host["parentTemplates"],
-                                  templates=templateids)
-=======
             self.updateZabbixHost(
                 templates_clear=host["parentTemplates"], templates=templateids
             )
->>>>>>> 28193cc1
         else:
             self.logger.debug(f"Host {self.name}: template(s) in-sync.")
 
@@ -839,15 +703,8 @@
         # Check if a proxy has been defined
         if self.zbxproxy:
             # Check if proxy or proxy group is defined
-<<<<<<< HEAD
             if (self.zbxproxy["idtype"] in host and
                host[self.zbxproxy["idtype"]] == self.zbxproxy["id"]):
-=======
-            if (
-                self.zbxproxy["idtype"] in host
-                and host[self.zbxproxy["idtype"]] == self.zbxproxy["id"]
-            ):
->>>>>>> 28193cc1
                 self.logger.debug(f"Host {self.name}: proxy in-sync.")
             # Backwards compatibility for Zabbix <= 6
             elif "proxy_hostid" in host and host["proxy_hostid"] == self.zbxproxy["id"]:
@@ -891,19 +748,12 @@
             # Checks if a proxy has been defined in Zabbix and if proxy_power config has been set
             if proxy_set and not proxy_power:
                 # Display error message
-<<<<<<< HEAD
-                self.logger.error(f"Host {self.name} is configured "
-                                  f"with proxy in Zabbix but not in NetBox. The"
-                                  " -p flag was ommited: no "
-                                  "changes have been made.")
-=======
                 self.logger.error(
                     f"Host {self.name} is configured "
                     f"with proxy in Zabbix but not in NetBox. The"
                     " -p flag was ommited: no "
                     "changes have been made."
                 )
->>>>>>> 28193cc1
             if not proxy_set:
                 self.logger.debug(f"Host {self.name}: proxy in-sync.")
         # Check host inventory mode
@@ -912,11 +762,7 @@
         else:
             self.logger.warning(f"Host {self.name}: inventory_mode OUT of sync.")
             self.updateZabbixHost(inventory_mode=str(self.inventory_mode))
-<<<<<<< HEAD
         if config["inventory_sync"] and self.inventory_mode in [0, 1]:
-=======
-        if inventory_sync and self.inventory_mode in [0, 1]:
->>>>>>> 28193cc1
             # Check host inventory mapping
             if host["inventory"] == self.inventory:
                 self.logger.debug(f"Host {self.name}: inventory in-sync.")
@@ -929,7 +775,11 @@
             macros_filtered = []
             # Do not re-sync secret usermacros unless sync is set to 'full'
             if str(usermacro_sync).lower() != "full":
-                for m in deepcopy(self.usermacros):
+                for m in 
+                
+                
+                
+                (self.usermacros):
                     if m["type"] == str(1):
                         # Remove the value as the api doesn't return it
                         # this will allow us to only update usermacros that don't exist
