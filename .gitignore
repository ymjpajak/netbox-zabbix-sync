--- conflicted
+++ resolved
@@ -1,12 +1,8 @@
 *.log
 .venv
-<<<<<<< HEAD
-/config.py
-=======
 config.py
 Pipfile
 Pipfile.lock
->>>>>>> 28193cc1
 # Byte-compiled / optimized / DLL files
 __pycache__/
 *.py[cod]
