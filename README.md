# NetBox to Zabbix synchronization

A script to create, update and delete Zabbix hosts using NetBox device objects.
Currently compatible with Zabbix 7.0. Zabbix 7.2 is unfortunately not supported and will result in the script failing.

## Installation via Docker

To pull the latest stable version to your local cache, use the following docker
pull command:

<<<<<<< HEAD
```sh
=======
```bash
>>>>>>> 28193cc1
docker pull ghcr.io/thenetworkguy/netbox-zabbix-sync:main
```

Make sure to specify the needed environment variables for the script to work
(see [here](#set-environment-variables)) on the command line or use an
[env file](https://docs.docker.com/reference/cli/docker/container/run/#env).

<<<<<<< HEAD
```sh
=======
```bash
>>>>>>> 28193cc1
docker run -d -t -i -e ZABBIX_HOST='https://zabbix.local' \ 
-e ZABBIX_TOKEN='othersecrettoken' \
-e NETBOX_HOST='https://netbox.local' \
-e NETBOX_TOKEN='secrettoken' \
--name netbox-zabbix-sync ghcr.io/thenetworkguy/netbox-zabbix-sync:main
```

This should run a one-time sync, you can check the sync with
`docker logs netbox-zabbix-sync`.

The image uses the default `config.py` for it's configuration, you can use a
volume mount in the docker run command to override with your own config file if
needed (see [config file](#config-file)):

<<<<<<< HEAD
```sh
=======
```bash
>>>>>>> 28193cc1
docker run -d -t -i -v $(pwd)/config.py:/opt/netbox-zabbix/config.py ...
```

## Installation from Source

### Cloning the repository

<<<<<<< HEAD
```sh
=======
```bash
>>>>>>> 28193cc1
git clone https://github.com/TheNetworkGuy/netbox-zabbix-sync.git
```

### Packages

Make sure that you have a python environment with the following packages
installed. You can also use the `requirements.txt` file for installation with
pip.

```sh
# Packages:
pynetbox
pyzabbix

# Install them through requirements.txt from a venv:
virtualenv .venv
source .venv/bin/activate
.venv/bin/pip --require-virtualenv install -r requirements.txt
```

### Config file

First time user? Copy the `config.py.example` file to `config.py`. This file is
used for modifying filters and setting variables such as custom field names.

```sh
cp config.py.example config.py
```

### Set environment variables

Set the following environment variables:

<<<<<<< HEAD
```sh
export ZABBIX_HOST="https://zabbix.local"
export ZABBIX_USER="username"
export ZABBIX_PASS="Password"
export NETBOX_HOST="https://netbox.local"
export NETBOX_TOKEN="secrettoken"
=======
```bash
ZABBIX_HOST="https://zabbix.local"
ZABBIX_USER="username"
ZABBIX_PASS="Password"
NETBOX_HOST="https://netbox.local"
NETBOX_TOKEN="secrettoken"
>>>>>>> 28193cc1
```

Or, you can use a Zabbix API token to login instead of using a username and
password. In that case `ZABBIX_USER` and `ZABBIX_PASS` will be ignored.

<<<<<<< HEAD
```sh
export ZABBIX_TOKEN=othersecrettoken
=======
```bash
ZABBIX_TOKEN=othersecrettoken
>>>>>>> 28193cc1
```

If you are using custom SSL certificates for NetBox and/or Zabbix, you can set
the following environment variable to the path of your CA bundle file:

```sh
export REQUESTS_CA_BUNDLE=/path/to/your/ca-bundle.crt
```

### NetBox custom fields

Use the following custom fields in NetBox (if you are using config context for
the template information then the zabbix_template field is not required):

```
* Type: Integer
* Name: zabbix_hostid
* Required: False
* Default: null
* Object: dcim > device
```

```
* Type: Text
* Name: zabbix_template
* Required: False
* Default: null
* Object: dcim > device_type
```

You can make the `zabbix_hostid` field hidden or read-only to prevent human
intervention.

This is optional and there is a use case for leaving it read-write in the UI to
manually change the ID. For example to re-run a sync.

## Virtual Machine (VM) Syncing

In order to use VM syncing, make sure that the `zabbix_id` custom field is also
present on Virtual machine objects in NetBox.

Use the `config.py` file and set the `sync_vms` variable to `True`.

You can set the `vm_hostgroup_format` variable to a customizable value for VM
hostgroups. The default is `cluster_type/cluster/role`.

To enable filtering for VM's, check the `nb_vm_filter` variable out. It works
the same as with the device filter (see documentation under "Hostgroup layout").
Note that not all filtering capabilities and properties of devices are
applicable to VM's and vice-versa. Check the NetBox API documentation to see
which filtering options are available for each object type.

## Config file

### Hostgroup

Setting the `create_hostgroups` variable to `False` requires manual hostgroup
creation for devices in a new category. I would recommend setting this variable
to `True` since leaving it on `False` results in a lot of manual work.

The format can be set with the `hostgroup_format` variable for devices and
`vm_hostgroup_format` for devices.

Any nested parent hostgroups will also be created automatically. For instance
the region `Berlin` with parent region `Germany` will create the hostgroup
`Germany/Berlin`.

Make sure that the Zabbix user has proper permissions to create hosts. The
hostgroups are in a nested format. This means that proper permissions only need
to be applied to the site name hostgroup and cascaded to any child hostgroups.

#### Layout

The default hostgroup layout is "site/manufacturer/device_role". You can change
this behaviour with the hostgroup_format variable. The following values can be
used:

**Both devices and virtual machines**

| name          | description                                                                          |
| ------------- | ------------------------------------------------------------------------------------ |
| role          | Role name of a device or VM                                                          |
| region        | The region name                                                                      |
| site          | Site name                                                                            |
| site_group    | Site group name                                                                      |
| tenant        | Tenant name                                                                          |
| tenant_group  | Tenant group name                                                                    |
| platform      | Software platform of a device or VM                                                  |
| custom fields | See the section "Layout -> Custom Fields" to use custom fields as hostgroup variable |

**Only for devices**

| name         | description              |
| ------------ | ------------------------ |
| location     | The device location name |
| manufacturer | Device manufacturer name |

**Only for VMs**

| name         | description     |
| ------------ | --------------- |
| cluster      | VM cluster name |
| cluster_type | VM cluster type |

You can specify the value seperated by a "/" like so:

```python
hostgroup_format = "tenant/site/dev_location/role"
```

**Group traversal**

The default behaviour for `region` is to only use the directly assigned region
in the rendered hostgroup name. However, by setting `traverse_region` to `True`
in `config.py` the script will render a full region path of all parent regions
for the hostgroup name. `traverse_site_groups` controls the same behaviour for
site_groups.

**Custom fields**

You can use the value of custom fields for hostgroup generation. This allows
more freedom and even allows a full static mapping instead of a dynamic rendered
hostgroup name.

For instance a custom field with the name `mycustomfieldname` and type string
has the following values for 2 devices:

```
Device A has the value Train for custom field mycustomfieldname.
Device B has the value Bus for custom field mycustomfieldname.
Both devices are located in the site Paris.
```

With the hostgroup format `site/mycustomfieldname` the following hostgroups will
be generated:

```
Device A: Paris/Train
Device B: Paris/Bus
```

**Empty variables or hostgroups**

Should the content of a variable be empty, then the hostgroup position is
skipped.

For example, consider the following scenario with 2 devices, both the same
device type and site. One of them is linked to a tenant, the other one does not
have a relationship with a tenant.

- Device_role: PDU
- Site: HQ-AMS

```python
hostgroup_format = "site/tenant/device_role"
```

When running the script like above, the following hostgroup (HG) will be
generated for both hosts:

- Device A with no relationship with a tenant: HQ-AMS/PDU
- Device B with a relationship to tenant "Fork Industries": HQ-AMS/Fork
  Industries/PDU

The same logic applies to custom fields being used in the HG format:

```python
hostgroup_format = "site/mycustomfieldname"
```

For device A with the value "ABC123" in the custom field "mycustomfieldname" ->
HQ-AMS/ABC123 For a device which does not have a value in the custom field
"mycustomfieldname" -> HQ-AMS

Should there be a scenario where a custom field does not have a value under a
device, and the HG format only uses this single variable, then this will result
in an error:

```
hostgroup_format = "mycustomfieldname"

NetBox-Zabbix-sync - ERROR - ESXI1 has no reliable hostgroup. This is most likely due to the use of custom fields that are empty.
```

### Device status

By setting a status on a NetBox device you determine how the host is added (or
updated) in Zabbix. There are, by default, 3 options:

- Delete the host from Zabbix (triggered by NetBox status "Decommissioning" and
  "Inventory")
- Create the host in Zabbix but with a disabled status (Trigger by "Offline",
  "Planned", "Staged" and "Failed")
- Create the host in Zabbix with an enabled status (For now only enabled with
  the "Active" status)

You can modify this behaviour by changing the following list variables in the
script:

- `zabbix_device_removal`
- `zabbix_device_disable`

### Zabbix Inventory

This script allows you to enable the inventory on managed Zabbix hosts and sync
NetBox device properties to the specified inventory fields. To map NetBox
information to NetBox inventory fields, set `inventory_sync` to `True`.

You can set the inventory mode to "disabled", "manual" or "automatic" with the
`inventory_mode` variable. See
[Zabbix Manual](https://www.zabbix.com/documentation/current/en/manual/config/hosts/inventory#building-inventory)
for more information about the modes.

Use the `device_inventory_map` variable to map which NetBox properties are used in
which Zabbix Inventory fields. For nested properties, you can use the '/'
seperator. For example, the following map will assign the custom field
'mycustomfield' to the 'alias' Zabbix inventory field:

For Virtual Machines, use `vm_inventory_map`.

```python
inventory_sync = True
inventory_mode = "manual"
device_inventory_map = {"custom_fields/mycustomfield/name": "alias"}
vm_inventory_map = {"custom_fields/mycustomfield/name": "alias"}
```

See `config.py.example` for an extensive example map. Any Zabix Inventory fields
that are not included in the map will not be touched by the script, so you can
safely add manual values or use items to automatically add values to other
fields.

### Template source

You can either use a NetBox device type custom field or NetBox config context
for the Zabbix template information.

Using a custom field allows for only one template. You can assign multiple
templates to one host using the config context source. Should you make use of an
advanced templating structure with lots of nesting then i would recommend
sticking to the custom field.

You can change the behaviour in the config file. By default this setting is
false but you can set it to true to use config context:

```python
templates_config_context = True
```

After that make sure that for each host there is at least one template defined
in the config context in this format:

```json
{
    "zabbix": {
        "templates": [
            "TemplateA",
            "TemplateB",
            "TemplateC",
            "Template123"
        ]
    }
}
```

You can also opt for the default device type custom field behaviour but with the
added benefit of overwriting the template should a device in NetBox have a
device specific context defined. In this case the device specific context
template(s) will take priority over the device type custom field template.

```python
templates_config_context_overrule = True
```

### Tags

This script can sync host tags to your Zabbix hosts for use in filtering,
SLA calculations and event correlation.

Tags can be synced from the following sources:

1. NetBox device/vm tags
2. NetBox config ontext
3. NetBox fields

Syncing tags will override any tags that were set manually on the host,
making NetBox the single source-of-truth for managing tags.

To enable syncing, turn on tag_sync in the config file.
By default, this script will modify tag names and tag values to lowercase.
You can change this behaviour by setting tag_lower to False.

```python
tag_sync = True
tag_lower = True
```

#### Device tags

As NetBox doesn't follow the tag/value pattern for tags, we will need a tag
name set to register the netwbox tags.

By default the tag name is "NetBox", but you can change this to whatever you want.
The value for the tag can be choosen from 'name', 'display' or 'slug'.

```python
tag_name = 'NetBox'
tag_value = 'name'
```

#### Config context

You can supply custom tags via config context by adding the following:

```json
{
    "zabbix": {
        "tags": [
            {
                "MyTagName": "MyTagValue"
            },
            {
                "environment": "production"
            }
        ],
    }
}
```

This will allow you to assign tags based on the config context rules.

#### NetBox Field

NetBox field can also be used as input for tags, just like inventory and usermacros.
To enable syncing from fields, make sure to configure a `device_tag_map` and/or a `vm_tag_map`.

```python
device_tag_map = {"site/name": "site",
                  "rack/name": "rack",
                  "platform/name": "target"}

vm_tag_map = {"site/name": "site",
              "cluster/name": "cluster",
              "platform/name": "target"}
```

To turn off field syncing, set the maps to empty dictionaries:

```python
device_tag_map = {}
vm_tag_map = {}
```


### Usermacros

You can choose to use NetBox as a source for Host usermacros by 
enabling the following option in the configuration file:

```python
usermacro_sync = True
```

Please be advised that enabling this option will _clear_ any usermacros
manually set on the managed hosts and override them with the usermacros
from NetBox.

There are two NetBox sources that can be used to populate usermacros:

1. NetBox config context
2. NetBox fields

#### Config context

By defining a dictionary `usermacros` within the `zabbix` key in 
config context, you can dynamically assign usermacro values based on 
anything that you can target based on 
[config contexts](https://netboxlabs.com/docs/netbox/en/stable/features/context-data/)
within NetBox.

Through this method, it is possible to define the following types of usermacros:

1. Text
2. Secret
3. Vault

The default macro type is text if no `type` and `value` have been set.
It is also possible to create usermacros with
[context](https://www.zabbix.com/documentation/7.0/en/manual/config/macros/user_macros_context).

Examples:

```json
{
    "zabbix": {
        "usermacros": {
            "{$USER_MACRO}": "test value",
            "{$CONTEXT_MACRO:\"test\"}": "test value",
            "{$CONTEXT_REGEX_MACRO:regex:\".*\"}": "test value",
            "{$SECRET_MACRO}": {
                "type": "secret",
                "value": "PaSsPhRaSe"
            },
            "{$VAULT_MACRO}": {
                "type": "vault",
                "value": "secret/vmware:password"
            },
            "{$USER_MACRO2}": {
                "type": "text",
                "value": "another test value"
            }
        }
    }
}

```

Please be aware that secret usermacros are only synced _once_ by default.
This is the default behaviour because Zabbix API won't return the value of 
secrets so the script cannot compare the values with the ones set in NetBox.

If you update a secret usermacro value, just remove the value from the host
in Zabbix and the new value will be synced during the next run.

Alternatively, you can set the following option in the config file:

```python
usermacro_sync = "full"
```

This will force a full usermacro sync on every run on hosts that have secret usermacros set.
That way, you will know for sure the secret values are always up to date.

Keep in mind that NetBox (and the log output of this script) will show your secrets
in plain text. If true secrecy is required, consider switching to
[vault](https://www.zabbix.com/documentation/current/en/manual/config/macros/secret_macros#vault-secret) 
usermacros.

#### Netbox Fields

To use NetBox fields as a source for usermacros, you will need to set up usermacro maps
for devices and/or virtual machines in the configuration file.
This method only supports `text` type usermacros.

For example:

```python
usermacro_sync = True
device_usermacro_map = {"serial": "{$HW_SERIAL}",
                        "role/name": "{$DEV_ROLE}", 
                        "url": "{$NB_URL}",
                        "id": "{$NB_ID}"}
vm_usermacro_map = {"memory": "{$TOTAL_MEMORY}",
                    "role/name": "{$DEV_ROLE}", 
                    "url": "{$NB_URL}",
                    "id": "{$NB_ID}"}
```



## Permissions

### NetBox

Make sure that the NetBox user has proper permissions for device read and modify
(modify to set the Zabbix HostID custom field) operations. The user should also
have read-only access to the device types.

### Zabbix

Make sure that the Zabbix user has permissions to read hostgroups and proxy
servers. The user should have full rights on creating, modifying and deleting
hosts.

If you want to automatically create hostgroups then the create permission on
host-groups should also be applied.

### Custom links

To make the user experience easier you could add a custom link that redirects
users to the Zabbix latest data.

```
* Name: zabbix_latestData
* Text: {% if object.cf["zabbix_hostid"] %}Show host in Zabbix{% endif %}
* URL: http://myzabbixserver.local/zabbix.php?action=latest.view&hostids[]={{ object.cf["zabbix_hostid"] }}
```

## Running the script

```
python3 netbox_zabbix_sync.py
```

### Flags

| Flag | Option    | Description                           |
| ---- | --------- | ------------------------------------- |
| -v   | verbose   | Log with info on.                     |
| -vv  | debug     | Log with debugging on.                |
| -vvv | debug-all | Log with debugging on for all modules |

## Config context

### Zabbix proxy

You can set the proxy for a device using the 'proxy' key in config context.

```json
{
    "zabbix": {
        "proxy": "yourawesomeproxy.local"
    }
}
```

It is now posible to specify proxy groups with the introduction of Proxy groups
in Zabbix 7. Specifying a group in the config context on older Zabbix releases
will have no impact and the script will ignore the statement.

```json
{
    "zabbix": {
        "proxy_group": "yourawesomeproxygroup.local"
    }
}
```

The script will prefer groups when specifying both a proxy and group. This is
done with the assumption that groups are more resiliant and HA ready, making it
a more logical choice to use for proxy linkage. This also makes migrating from a
proxy to proxy group easier since the group take priority over the invidivual
proxy.

```json
{
    "zabbix": {
        "proxy": "yourawesomeproxy.local",
        "proxy_group": "yourawesomeproxygroup.local"
    }
}
```

In the example above the host will use the group on Zabbix 7. On Zabbix 6 and
below the host will use the proxy. Zabbix 7 will use the proxy value when
ommiting the proxy_group value.

Because of the possible amount of destruction when setting up NetBox but
forgetting the proxy command, the sync works a bit different. By default
everything is synced except in a situation where the Zabbix host has a proxy
configured but nothing is configured in NetBox. To force deletion and a full
sync, set the `full_proxy_sync` variable in the config file.

### Set interface parameters within NetBox

When adding a new device, you can set the interface type with custom context. By
default, the following configuration is applied when no config context is
provided:

- SNMPv2
- UDP 161
- Bulk requests enabled
- SNMP community: {$SNMP_COMMUNITY}

Due to Zabbix limitations of changing interface type with a linked template,
changing the interface type from within NetBox is not supported and the script
will generate an error.

For example when changing a SNMP interface to an Agent interface:

```
NetBox-Zabbix-sync - WARNING - Device: Interface OUT of sync.
NetBox-Zabbix-sync - ERROR - Device: changing interface type to 1 is not supported.
```

To configure the interface parameters you'll need to use custom context. Custom
context was used to make this script as customizable as posible for each
environment. For example, you could:

- Set the custom context directly on a device
- Set the custom context on a label, which you would add to a device (for
  instance, SNMPv3)
- Set the custom context on a device role
- Set the custom context on a site or region

##### Agent interface configuration example

```json
{
    "zabbix": {
        "interface_port": 1500,
        "interface_type": 1
    }
}
```

##### SNMPv2 interface configuration example

```json
{
    "zabbix": {
        "interface_port": 161,
        "interface_type": 2,
        "snmp": {
            "bulk": 1,
            "community": "SecretCommunity",
            "version": 2
        }
    }
}
```

##### SNMPv3 interface configuration example

```json
{
    "zabbix": {
        "interface_port": 1610,
        "interface_type": 2,
        "snmp": {
            "authpassphrase": "SecretAuth",
            "bulk": 1,
            "securitylevel": 1,
            "securityname": "MySecurityName",
            "version": 3
        }
    }
}
```

I would recommend using usermacros for sensitive data such as community strings
since the data in NetBox is plain-text.

> **_NOTE:_** Not all SNMP data is required for a working configuration.
> [The following parameters are allowed](https://www.zabbix.com/documentation/current/manual/api/reference/hostinterface/object#details_tag "The following parameters are allowed")but
> are not all required, depending on your environment.




<|MERGE_RESOLUTION|>--- conflicted
+++ resolved
@@ -1,758 +1,728 @@
-# NetBox to Zabbix synchronization
-
-A script to create, update and delete Zabbix hosts using NetBox device objects.
-Currently compatible with Zabbix 7.0. Zabbix 7.2 is unfortunately not supported and will result in the script failing.
-
-## Installation via Docker
-
-To pull the latest stable version to your local cache, use the following docker
-pull command:
-
-<<<<<<< HEAD
-```sh
-=======
-```bash
->>>>>>> 28193cc1
-docker pull ghcr.io/thenetworkguy/netbox-zabbix-sync:main
-```
-
-Make sure to specify the needed environment variables for the script to work
-(see [here](#set-environment-variables)) on the command line or use an
-[env file](https://docs.docker.com/reference/cli/docker/container/run/#env).
-
-<<<<<<< HEAD
-```sh
-=======
-```bash
->>>>>>> 28193cc1
-docker run -d -t -i -e ZABBIX_HOST='https://zabbix.local' \ 
--e ZABBIX_TOKEN='othersecrettoken' \
--e NETBOX_HOST='https://netbox.local' \
--e NETBOX_TOKEN='secrettoken' \
---name netbox-zabbix-sync ghcr.io/thenetworkguy/netbox-zabbix-sync:main
-```
-
-This should run a one-time sync, you can check the sync with
-`docker logs netbox-zabbix-sync`.
-
-The image uses the default `config.py` for it's configuration, you can use a
-volume mount in the docker run command to override with your own config file if
-needed (see [config file](#config-file)):
-
-<<<<<<< HEAD
-```sh
-=======
-```bash
->>>>>>> 28193cc1
-docker run -d -t -i -v $(pwd)/config.py:/opt/netbox-zabbix/config.py ...
-```
-
-## Installation from Source
-
-### Cloning the repository
-
-<<<<<<< HEAD
-```sh
-=======
-```bash
->>>>>>> 28193cc1
-git clone https://github.com/TheNetworkGuy/netbox-zabbix-sync.git
-```
-
-### Packages
-
-Make sure that you have a python environment with the following packages
-installed. You can also use the `requirements.txt` file for installation with
-pip.
-
-```sh
-# Packages:
-pynetbox
-pyzabbix
-
-# Install them through requirements.txt from a venv:
-virtualenv .venv
-source .venv/bin/activate
-.venv/bin/pip --require-virtualenv install -r requirements.txt
-```
-
-### Config file
-
-First time user? Copy the `config.py.example` file to `config.py`. This file is
-used for modifying filters and setting variables such as custom field names.
-
-```sh
-cp config.py.example config.py
-```
-
-### Set environment variables
-
-Set the following environment variables:
-
-<<<<<<< HEAD
-```sh
-export ZABBIX_HOST="https://zabbix.local"
-export ZABBIX_USER="username"
-export ZABBIX_PASS="Password"
-export NETBOX_HOST="https://netbox.local"
-export NETBOX_TOKEN="secrettoken"
-=======
-```bash
-ZABBIX_HOST="https://zabbix.local"
-ZABBIX_USER="username"
-ZABBIX_PASS="Password"
-NETBOX_HOST="https://netbox.local"
-NETBOX_TOKEN="secrettoken"
->>>>>>> 28193cc1
-```
-
-Or, you can use a Zabbix API token to login instead of using a username and
-password. In that case `ZABBIX_USER` and `ZABBIX_PASS` will be ignored.
-
-<<<<<<< HEAD
-```sh
-export ZABBIX_TOKEN=othersecrettoken
-=======
-```bash
-ZABBIX_TOKEN=othersecrettoken
->>>>>>> 28193cc1
-```
-
-If you are using custom SSL certificates for NetBox and/or Zabbix, you can set
-the following environment variable to the path of your CA bundle file:
-
-```sh
-export REQUESTS_CA_BUNDLE=/path/to/your/ca-bundle.crt
-```
-
-### NetBox custom fields
-
-Use the following custom fields in NetBox (if you are using config context for
-the template information then the zabbix_template field is not required):
-
-```
-* Type: Integer
-* Name: zabbix_hostid
-* Required: False
-* Default: null
-* Object: dcim > device
-```
-
-```
-* Type: Text
-* Name: zabbix_template
-* Required: False
-* Default: null
-* Object: dcim > device_type
-```
-
-You can make the `zabbix_hostid` field hidden or read-only to prevent human
-intervention.
-
-This is optional and there is a use case for leaving it read-write in the UI to
-manually change the ID. For example to re-run a sync.
-
-## Virtual Machine (VM) Syncing
-
-In order to use VM syncing, make sure that the `zabbix_id` custom field is also
-present on Virtual machine objects in NetBox.
-
-Use the `config.py` file and set the `sync_vms` variable to `True`.
-
-You can set the `vm_hostgroup_format` variable to a customizable value for VM
-hostgroups. The default is `cluster_type/cluster/role`.
-
-To enable filtering for VM's, check the `nb_vm_filter` variable out. It works
-the same as with the device filter (see documentation under "Hostgroup layout").
-Note that not all filtering capabilities and properties of devices are
-applicable to VM's and vice-versa. Check the NetBox API documentation to see
-which filtering options are available for each object type.
-
-## Config file
-
-### Hostgroup
-
-Setting the `create_hostgroups` variable to `False` requires manual hostgroup
-creation for devices in a new category. I would recommend setting this variable
-to `True` since leaving it on `False` results in a lot of manual work.
-
-The format can be set with the `hostgroup_format` variable for devices and
-`vm_hostgroup_format` for devices.
-
-Any nested parent hostgroups will also be created automatically. For instance
-the region `Berlin` with parent region `Germany` will create the hostgroup
-`Germany/Berlin`.
-
-Make sure that the Zabbix user has proper permissions to create hosts. The
-hostgroups are in a nested format. This means that proper permissions only need
-to be applied to the site name hostgroup and cascaded to any child hostgroups.
-
-#### Layout
-
-The default hostgroup layout is "site/manufacturer/device_role". You can change
-this behaviour with the hostgroup_format variable. The following values can be
-used:
-
-**Both devices and virtual machines**
-
-| name          | description                                                                          |
-| ------------- | ------------------------------------------------------------------------------------ |
-| role          | Role name of a device or VM                                                          |
-| region        | The region name                                                                      |
-| site          | Site name                                                                            |
-| site_group    | Site group name                                                                      |
-| tenant        | Tenant name                                                                          |
-| tenant_group  | Tenant group name                                                                    |
-| platform      | Software platform of a device or VM                                                  |
-| custom fields | See the section "Layout -> Custom Fields" to use custom fields as hostgroup variable |
-
-**Only for devices**
-
-| name         | description              |
-| ------------ | ------------------------ |
-| location     | The device location name |
-| manufacturer | Device manufacturer name |
-
-**Only for VMs**
-
-| name         | description     |
-| ------------ | --------------- |
-| cluster      | VM cluster name |
-| cluster_type | VM cluster type |
-
-You can specify the value seperated by a "/" like so:
-
-```python
-hostgroup_format = "tenant/site/dev_location/role"
-```
-
-**Group traversal**
-
-The default behaviour for `region` is to only use the directly assigned region
-in the rendered hostgroup name. However, by setting `traverse_region` to `True`
-in `config.py` the script will render a full region path of all parent regions
-for the hostgroup name. `traverse_site_groups` controls the same behaviour for
-site_groups.
-
-**Custom fields**
-
-You can use the value of custom fields for hostgroup generation. This allows
-more freedom and even allows a full static mapping instead of a dynamic rendered
-hostgroup name.
-
-For instance a custom field with the name `mycustomfieldname` and type string
-has the following values for 2 devices:
-
-```
-Device A has the value Train for custom field mycustomfieldname.
-Device B has the value Bus for custom field mycustomfieldname.
-Both devices are located in the site Paris.
-```
-
-With the hostgroup format `site/mycustomfieldname` the following hostgroups will
-be generated:
-
-```
-Device A: Paris/Train
-Device B: Paris/Bus
-```
-
-**Empty variables or hostgroups**
-
-Should the content of a variable be empty, then the hostgroup position is
-skipped.
-
-For example, consider the following scenario with 2 devices, both the same
-device type and site. One of them is linked to a tenant, the other one does not
-have a relationship with a tenant.
-
-- Device_role: PDU
-- Site: HQ-AMS
-
-```python
-hostgroup_format = "site/tenant/device_role"
-```
-
-When running the script like above, the following hostgroup (HG) will be
-generated for both hosts:
-
-- Device A with no relationship with a tenant: HQ-AMS/PDU
-- Device B with a relationship to tenant "Fork Industries": HQ-AMS/Fork
-  Industries/PDU
-
-The same logic applies to custom fields being used in the HG format:
-
-```python
-hostgroup_format = "site/mycustomfieldname"
-```
-
-For device A with the value "ABC123" in the custom field "mycustomfieldname" ->
-HQ-AMS/ABC123 For a device which does not have a value in the custom field
-"mycustomfieldname" -> HQ-AMS
-
-Should there be a scenario where a custom field does not have a value under a
-device, and the HG format only uses this single variable, then this will result
-in an error:
-
-```
-hostgroup_format = "mycustomfieldname"
-
-NetBox-Zabbix-sync - ERROR - ESXI1 has no reliable hostgroup. This is most likely due to the use of custom fields that are empty.
-```
-
-### Device status
-
-By setting a status on a NetBox device you determine how the host is added (or
-updated) in Zabbix. There are, by default, 3 options:
-
-- Delete the host from Zabbix (triggered by NetBox status "Decommissioning" and
-  "Inventory")
-- Create the host in Zabbix but with a disabled status (Trigger by "Offline",
-  "Planned", "Staged" and "Failed")
-- Create the host in Zabbix with an enabled status (For now only enabled with
-  the "Active" status)
-
-You can modify this behaviour by changing the following list variables in the
-script:
-
-- `zabbix_device_removal`
-- `zabbix_device_disable`
-
-### Zabbix Inventory
-
-This script allows you to enable the inventory on managed Zabbix hosts and sync
-NetBox device properties to the specified inventory fields. To map NetBox
-information to NetBox inventory fields, set `inventory_sync` to `True`.
-
-You can set the inventory mode to "disabled", "manual" or "automatic" with the
-`inventory_mode` variable. See
-[Zabbix Manual](https://www.zabbix.com/documentation/current/en/manual/config/hosts/inventory#building-inventory)
-for more information about the modes.
-
-Use the `device_inventory_map` variable to map which NetBox properties are used in
-which Zabbix Inventory fields. For nested properties, you can use the '/'
-seperator. For example, the following map will assign the custom field
-'mycustomfield' to the 'alias' Zabbix inventory field:
-
-For Virtual Machines, use `vm_inventory_map`.
-
-```python
-inventory_sync = True
-inventory_mode = "manual"
-device_inventory_map = {"custom_fields/mycustomfield/name": "alias"}
-vm_inventory_map = {"custom_fields/mycustomfield/name": "alias"}
-```
-
-See `config.py.example` for an extensive example map. Any Zabix Inventory fields
-that are not included in the map will not be touched by the script, so you can
-safely add manual values or use items to automatically add values to other
-fields.
-
-### Template source
-
-You can either use a NetBox device type custom field or NetBox config context
-for the Zabbix template information.
-
-Using a custom field allows for only one template. You can assign multiple
-templates to one host using the config context source. Should you make use of an
-advanced templating structure with lots of nesting then i would recommend
-sticking to the custom field.
-
-You can change the behaviour in the config file. By default this setting is
-false but you can set it to true to use config context:
-
-```python
-templates_config_context = True
-```
-
-After that make sure that for each host there is at least one template defined
-in the config context in this format:
-
-```json
-{
-    "zabbix": {
-        "templates": [
-            "TemplateA",
-            "TemplateB",
-            "TemplateC",
-            "Template123"
-        ]
-    }
-}
-```
-
-You can also opt for the default device type custom field behaviour but with the
-added benefit of overwriting the template should a device in NetBox have a
-device specific context defined. In this case the device specific context
-template(s) will take priority over the device type custom field template.
-
-```python
-templates_config_context_overrule = True
-```
-
-### Tags
-
-This script can sync host tags to your Zabbix hosts for use in filtering,
-SLA calculations and event correlation.
-
-Tags can be synced from the following sources:
-
-1. NetBox device/vm tags
-2. NetBox config ontext
-3. NetBox fields
-
-Syncing tags will override any tags that were set manually on the host,
-making NetBox the single source-of-truth for managing tags.
-
-To enable syncing, turn on tag_sync in the config file.
-By default, this script will modify tag names and tag values to lowercase.
-You can change this behaviour by setting tag_lower to False.
-
-```python
-tag_sync = True
-tag_lower = True
-```
-
-#### Device tags
-
-As NetBox doesn't follow the tag/value pattern for tags, we will need a tag
-name set to register the netwbox tags.
-
-By default the tag name is "NetBox", but you can change this to whatever you want.
-The value for the tag can be choosen from 'name', 'display' or 'slug'.
-
-```python
-tag_name = 'NetBox'
-tag_value = 'name'
-```
-
-#### Config context
-
-You can supply custom tags via config context by adding the following:
-
-```json
-{
-    "zabbix": {
-        "tags": [
-            {
-                "MyTagName": "MyTagValue"
-            },
-            {
-                "environment": "production"
-            }
-        ],
-    }
-}
-```
-
-This will allow you to assign tags based on the config context rules.
-
-#### NetBox Field
-
-NetBox field can also be used as input for tags, just like inventory and usermacros.
-To enable syncing from fields, make sure to configure a `device_tag_map` and/or a `vm_tag_map`.
-
-```python
-device_tag_map = {"site/name": "site",
-                  "rack/name": "rack",
-                  "platform/name": "target"}
-
-vm_tag_map = {"site/name": "site",
-              "cluster/name": "cluster",
-              "platform/name": "target"}
-```
-
-To turn off field syncing, set the maps to empty dictionaries:
-
-```python
-device_tag_map = {}
-vm_tag_map = {}
-```
-
-
-### Usermacros
-
-You can choose to use NetBox as a source for Host usermacros by 
-enabling the following option in the configuration file:
-
-```python
-usermacro_sync = True
-```
-
-Please be advised that enabling this option will _clear_ any usermacros
-manually set on the managed hosts and override them with the usermacros
-from NetBox.
-
-There are two NetBox sources that can be used to populate usermacros:
-
-1. NetBox config context
-2. NetBox fields
-
-#### Config context
-
-By defining a dictionary `usermacros` within the `zabbix` key in 
-config context, you can dynamically assign usermacro values based on 
-anything that you can target based on 
-[config contexts](https://netboxlabs.com/docs/netbox/en/stable/features/context-data/)
-within NetBox.
-
-Through this method, it is possible to define the following types of usermacros:
-
-1. Text
-2. Secret
-3. Vault
-
-The default macro type is text if no `type` and `value` have been set.
-It is also possible to create usermacros with
-[context](https://www.zabbix.com/documentation/7.0/en/manual/config/macros/user_macros_context).
-
-Examples:
-
-```json
-{
-    "zabbix": {
-        "usermacros": {
-            "{$USER_MACRO}": "test value",
-            "{$CONTEXT_MACRO:\"test\"}": "test value",
-            "{$CONTEXT_REGEX_MACRO:regex:\".*\"}": "test value",
-            "{$SECRET_MACRO}": {
-                "type": "secret",
-                "value": "PaSsPhRaSe"
-            },
-            "{$VAULT_MACRO}": {
-                "type": "vault",
-                "value": "secret/vmware:password"
-            },
-            "{$USER_MACRO2}": {
-                "type": "text",
-                "value": "another test value"
-            }
-        }
-    }
-}
-
-```
-
-Please be aware that secret usermacros are only synced _once_ by default.
-This is the default behaviour because Zabbix API won't return the value of 
-secrets so the script cannot compare the values with the ones set in NetBox.
-
-If you update a secret usermacro value, just remove the value from the host
-in Zabbix and the new value will be synced during the next run.
-
-Alternatively, you can set the following option in the config file:
-
-```python
-usermacro_sync = "full"
-```
-
-This will force a full usermacro sync on every run on hosts that have secret usermacros set.
-That way, you will know for sure the secret values are always up to date.
-
-Keep in mind that NetBox (and the log output of this script) will show your secrets
-in plain text. If true secrecy is required, consider switching to
-[vault](https://www.zabbix.com/documentation/current/en/manual/config/macros/secret_macros#vault-secret) 
-usermacros.
-
-#### Netbox Fields
-
-To use NetBox fields as a source for usermacros, you will need to set up usermacro maps
-for devices and/or virtual machines in the configuration file.
-This method only supports `text` type usermacros.
-
-For example:
-
-```python
-usermacro_sync = True
-device_usermacro_map = {"serial": "{$HW_SERIAL}",
-                        "role/name": "{$DEV_ROLE}", 
-                        "url": "{$NB_URL}",
-                        "id": "{$NB_ID}"}
-vm_usermacro_map = {"memory": "{$TOTAL_MEMORY}",
-                    "role/name": "{$DEV_ROLE}", 
-                    "url": "{$NB_URL}",
-                    "id": "{$NB_ID}"}
-```
-
-
-
-## Permissions
-
-### NetBox
-
-Make sure that the NetBox user has proper permissions for device read and modify
-(modify to set the Zabbix HostID custom field) operations. The user should also
-have read-only access to the device types.
-
-### Zabbix
-
-Make sure that the Zabbix user has permissions to read hostgroups and proxy
-servers. The user should have full rights on creating, modifying and deleting
-hosts.
-
-If you want to automatically create hostgroups then the create permission on
-host-groups should also be applied.
-
-### Custom links
-
-To make the user experience easier you could add a custom link that redirects
-users to the Zabbix latest data.
-
-```
-* Name: zabbix_latestData
-* Text: {% if object.cf["zabbix_hostid"] %}Show host in Zabbix{% endif %}
-* URL: http://myzabbixserver.local/zabbix.php?action=latest.view&hostids[]={{ object.cf["zabbix_hostid"] }}
-```
-
-## Running the script
-
-```
-python3 netbox_zabbix_sync.py
-```
-
-### Flags
-
-| Flag | Option    | Description                           |
-| ---- | --------- | ------------------------------------- |
-| -v   | verbose   | Log with info on.                     |
-| -vv  | debug     | Log with debugging on.                |
-| -vvv | debug-all | Log with debugging on for all modules |
-
-## Config context
-
-### Zabbix proxy
-
-You can set the proxy for a device using the 'proxy' key in config context.
-
-```json
-{
-    "zabbix": {
-        "proxy": "yourawesomeproxy.local"
-    }
-}
-```
-
-It is now posible to specify proxy groups with the introduction of Proxy groups
-in Zabbix 7. Specifying a group in the config context on older Zabbix releases
-will have no impact and the script will ignore the statement.
-
-```json
-{
-    "zabbix": {
-        "proxy_group": "yourawesomeproxygroup.local"
-    }
-}
-```
-
-The script will prefer groups when specifying both a proxy and group. This is
-done with the assumption that groups are more resiliant and HA ready, making it
-a more logical choice to use for proxy linkage. This also makes migrating from a
-proxy to proxy group easier since the group take priority over the invidivual
-proxy.
-
-```json
-{
-    "zabbix": {
-        "proxy": "yourawesomeproxy.local",
-        "proxy_group": "yourawesomeproxygroup.local"
-    }
-}
-```
-
-In the example above the host will use the group on Zabbix 7. On Zabbix 6 and
-below the host will use the proxy. Zabbix 7 will use the proxy value when
-ommiting the proxy_group value.
-
-Because of the possible amount of destruction when setting up NetBox but
-forgetting the proxy command, the sync works a bit different. By default
-everything is synced except in a situation where the Zabbix host has a proxy
-configured but nothing is configured in NetBox. To force deletion and a full
-sync, set the `full_proxy_sync` variable in the config file.
-
-### Set interface parameters within NetBox
-
-When adding a new device, you can set the interface type with custom context. By
-default, the following configuration is applied when no config context is
-provided:
-
-- SNMPv2
-- UDP 161
-- Bulk requests enabled
-- SNMP community: {$SNMP_COMMUNITY}
-
-Due to Zabbix limitations of changing interface type with a linked template,
-changing the interface type from within NetBox is not supported and the script
-will generate an error.
-
-For example when changing a SNMP interface to an Agent interface:
-
-```
-NetBox-Zabbix-sync - WARNING - Device: Interface OUT of sync.
-NetBox-Zabbix-sync - ERROR - Device: changing interface type to 1 is not supported.
-```
-
-To configure the interface parameters you'll need to use custom context. Custom
-context was used to make this script as customizable as posible for each
-environment. For example, you could:
-
-- Set the custom context directly on a device
-- Set the custom context on a label, which you would add to a device (for
-  instance, SNMPv3)
-- Set the custom context on a device role
-- Set the custom context on a site or region
-
-##### Agent interface configuration example
-
-```json
-{
-    "zabbix": {
-        "interface_port": 1500,
-        "interface_type": 1
-    }
-}
-```
-
-##### SNMPv2 interface configuration example
-
-```json
-{
-    "zabbix": {
-        "interface_port": 161,
-        "interface_type": 2,
-        "snmp": {
-            "bulk": 1,
-            "community": "SecretCommunity",
-            "version": 2
-        }
-    }
-}
-```
-
-##### SNMPv3 interface configuration example
-
-```json
-{
-    "zabbix": {
-        "interface_port": 1610,
-        "interface_type": 2,
-        "snmp": {
-            "authpassphrase": "SecretAuth",
-            "bulk": 1,
-            "securitylevel": 1,
-            "securityname": "MySecurityName",
-            "version": 3
-        }
-    }
-}
-```
-
-I would recommend using usermacros for sensitive data such as community strings
-since the data in NetBox is plain-text.
-
-> **_NOTE:_** Not all SNMP data is required for a working configuration.
-> [The following parameters are allowed](https://www.zabbix.com/documentation/current/manual/api/reference/hostinterface/object#details_tag "The following parameters are allowed")but
-> are not all required, depending on your environment.
-
-
-
-
+# NetBox to Zabbix synchronization
+
+A script to create, update and delete Zabbix hosts using NetBox device objects.
+Currently compatible with Zabbix 7.0. Zabbix 7.2 is unfortunately not supported and will result in the script failing.
+
+## Installation via Docker
+
+To pull the latest stable version to your local cache, use the following docker
+pull command:
+
+```bash
+docker pull ghcr.io/thenetworkguy/netbox-zabbix-sync:main
+```
+
+Make sure to specify the needed environment variables for the script to work
+(see [here](#set-environment-variables)) on the command line or use an
+[env file](https://docs.docker.com/reference/cli/docker/container/run/#env).
+
+```bash
+docker run -d -t -i -e ZABBIX_HOST='https://zabbix.local' \ 
+-e ZABBIX_TOKEN='othersecrettoken' \
+-e NETBOX_HOST='https://netbox.local' \
+-e NETBOX_TOKEN='secrettoken' \
+--name netbox-zabbix-sync ghcr.io/thenetworkguy/netbox-zabbix-sync:main
+```
+
+This should run a one-time sync, you can check the sync with
+`docker logs netbox-zabbix-sync`.
+
+The image uses the default `config.py` for it's configuration, you can use a
+volume mount in the docker run command to override with your own config file if
+needed (see [config file](#config-file)):
+
+```bash
+docker run -d -t -i -v $(pwd)/config.py:/opt/netbox-zabbix/config.py ...
+```
+
+## Installation from Source
+
+### Cloning the repository
+
+```bash
+git clone https://github.com/TheNetworkGuy/netbox-zabbix-sync.git
+```
+
+### Packages
+
+Make sure that you have a python environment with the following packages
+installed. You can also use the `requirements.txt` file for installation with
+pip.
+
+```sh
+# Packages:
+pynetbox
+pyzabbix
+
+# Install them through requirements.txt from a venv:
+virtualenv .venv
+source .venv/bin/activate
+.venv/bin/pip --require-virtualenv install -r requirements.txt
+```
+
+### Config file
+
+First time user? Copy the `config.py.example` file to `config.py`. This file is
+used for modifying filters and setting variables such as custom field names.
+
+```sh
+cp config.py.example config.py
+```
+
+### Set environment variables
+
+Set the following environment variables:
+
+```bash
+ZABBIX_HOST="https://zabbix.local"
+ZABBIX_USER="username"
+ZABBIX_PASS="Password"
+NETBOX_HOST="https://netbox.local"
+NETBOX_TOKEN="secrettoken"
+```
+
+Or, you can use a Zabbix API token to login instead of using a username and
+password. In that case `ZABBIX_USER` and `ZABBIX_PASS` will be ignored.
+
+```bash
+ZABBIX_TOKEN=othersecrettoken
+```
+
+If you are using custom SSL certificates for NetBox and/or Zabbix, you can set
+the following environment variable to the path of your CA bundle file:
+
+```sh
+export REQUESTS_CA_BUNDLE=/path/to/your/ca-bundle.crt
+```
+
+### NetBox custom fields
+
+Use the following custom fields in NetBox (if you are using config context for
+the template information then the zabbix_template field is not required):
+
+```
+* Type: Integer
+* Name: zabbix_hostid
+* Required: False
+* Default: null
+* Object: dcim > device
+```
+
+```
+* Type: Text
+* Name: zabbix_template
+* Required: False
+* Default: null
+* Object: dcim > device_type
+```
+
+You can make the `zabbix_hostid` field hidden or read-only to prevent human
+intervention.
+
+This is optional and there is a use case for leaving it read-write in the UI to
+manually change the ID. For example to re-run a sync.
+
+## Virtual Machine (VM) Syncing
+
+In order to use VM syncing, make sure that the `zabbix_id` custom field is also
+present on Virtual machine objects in NetBox.
+
+Use the `config.py` file and set the `sync_vms` variable to `True`.
+
+You can set the `vm_hostgroup_format` variable to a customizable value for VM
+hostgroups. The default is `cluster_type/cluster/role`.
+
+To enable filtering for VM's, check the `nb_vm_filter` variable out. It works
+the same as with the device filter (see documentation under "Hostgroup layout").
+Note that not all filtering capabilities and properties of devices are
+applicable to VM's and vice-versa. Check the NetBox API documentation to see
+which filtering options are available for each object type.
+
+## Config file
+
+### Hostgroup
+
+Setting the `create_hostgroups` variable to `False` requires manual hostgroup
+creation for devices in a new category. I would recommend setting this variable
+to `True` since leaving it on `False` results in a lot of manual work.
+
+The format can be set with the `hostgroup_format` variable for devices and
+`vm_hostgroup_format` for devices.
+
+Any nested parent hostgroups will also be created automatically. For instance
+the region `Berlin` with parent region `Germany` will create the hostgroup
+`Germany/Berlin`.
+
+Make sure that the Zabbix user has proper permissions to create hosts. The
+hostgroups are in a nested format. This means that proper permissions only need
+to be applied to the site name hostgroup and cascaded to any child hostgroups.
+
+#### Layout
+
+The default hostgroup layout is "site/manufacturer/device_role". You can change
+this behaviour with the hostgroup_format variable. The following values can be
+used:
+
+**Both devices and virtual machines**
+
+| name          | description                                                                          |
+| ------------- | ------------------------------------------------------------------------------------ |
+| role          | Role name of a device or VM                                                          |
+| region        | The region name                                                                      |
+| site          | Site name                                                                            |
+| site_group    | Site group name                                                                      |
+| tenant        | Tenant name                                                                          |
+| tenant_group  | Tenant group name                                                                    |
+| platform      | Software platform of a device or VM                                                  |
+| custom fields | See the section "Layout -> Custom Fields" to use custom fields as hostgroup variable |
+
+**Only for devices**
+
+| name         | description              |
+| ------------ | ------------------------ |
+| location     | The device location name |
+| manufacturer | Device manufacturer name |
+
+**Only for VMs**
+
+| name         | description     |
+| ------------ | --------------- |
+| cluster      | VM cluster name |
+| cluster_type | VM cluster type |
+
+You can specify the value seperated by a "/" like so:
+
+```python
+hostgroup_format = "tenant/site/dev_location/role"
+```
+
+**Group traversal**
+
+The default behaviour for `region` is to only use the directly assigned region
+in the rendered hostgroup name. However, by setting `traverse_region` to `True`
+in `config.py` the script will render a full region path of all parent regions
+for the hostgroup name. `traverse_site_groups` controls the same behaviour for
+site_groups.
+
+**Custom fields**
+
+You can use the value of custom fields for hostgroup generation. This allows
+more freedom and even allows a full static mapping instead of a dynamic rendered
+hostgroup name.
+
+For instance a custom field with the name `mycustomfieldname` and type string
+has the following values for 2 devices:
+
+```
+Device A has the value Train for custom field mycustomfieldname.
+Device B has the value Bus for custom field mycustomfieldname.
+Both devices are located in the site Paris.
+```
+
+With the hostgroup format `site/mycustomfieldname` the following hostgroups will
+be generated:
+
+```
+Device A: Paris/Train
+Device B: Paris/Bus
+```
+
+**Empty variables or hostgroups**
+
+Should the content of a variable be empty, then the hostgroup position is
+skipped.
+
+For example, consider the following scenario with 2 devices, both the same
+device type and site. One of them is linked to a tenant, the other one does not
+have a relationship with a tenant.
+
+- Device_role: PDU
+- Site: HQ-AMS
+
+```python
+hostgroup_format = "site/tenant/device_role"
+```
+
+When running the script like above, the following hostgroup (HG) will be
+generated for both hosts:
+
+- Device A with no relationship with a tenant: HQ-AMS/PDU
+- Device B with a relationship to tenant "Fork Industries": HQ-AMS/Fork
+  Industries/PDU
+
+The same logic applies to custom fields being used in the HG format:
+
+```python
+hostgroup_format = "site/mycustomfieldname"
+```
+
+For device A with the value "ABC123" in the custom field "mycustomfieldname" ->
+HQ-AMS/ABC123 For a device which does not have a value in the custom field
+"mycustomfieldname" -> HQ-AMS
+
+Should there be a scenario where a custom field does not have a value under a
+device, and the HG format only uses this single variable, then this will result
+in an error:
+
+```
+hostgroup_format = "mycustomfieldname"
+
+NetBox-Zabbix-sync - ERROR - ESXI1 has no reliable hostgroup. This is most likely due to the use of custom fields that are empty.
+```
+
+### Device status
+
+By setting a status on a NetBox device you determine how the host is added (or
+updated) in Zabbix. There are, by default, 3 options:
+
+- Delete the host from Zabbix (triggered by NetBox status "Decommissioning" and
+  "Inventory")
+- Create the host in Zabbix but with a disabled status (Trigger by "Offline",
+  "Planned", "Staged" and "Failed")
+- Create the host in Zabbix with an enabled status (For now only enabled with
+  the "Active" status)
+
+You can modify this behaviour by changing the following list variables in the
+script:
+
+- `zabbix_device_removal`
+- `zabbix_device_disable`
+
+### Zabbix Inventory
+
+This script allows you to enable the inventory on managed Zabbix hosts and sync
+NetBox device properties to the specified inventory fields. To map NetBox
+information to NetBox inventory fields, set `inventory_sync` to `True`.
+
+You can set the inventory mode to "disabled", "manual" or "automatic" with the
+`inventory_mode` variable. See
+[Zabbix Manual](https://www.zabbix.com/documentation/current/en/manual/config/hosts/inventory#building-inventory)
+for more information about the modes.
+
+Use the `device_inventory_map` variable to map which NetBox properties are used in
+which Zabbix Inventory fields. For nested properties, you can use the '/'
+seperator. For example, the following map will assign the custom field
+'mycustomfield' to the 'alias' Zabbix inventory field:
+
+For Virtual Machines, use `vm_inventory_map`.
+
+```python
+inventory_sync = True
+inventory_mode = "manual"
+device_inventory_map = {"custom_fields/mycustomfield/name": "alias"}
+vm_inventory_map = {"custom_fields/mycustomfield/name": "alias"}
+```
+
+See `config.py.example` for an extensive example map. Any Zabix Inventory fields
+that are not included in the map will not be touched by the script, so you can
+safely add manual values or use items to automatically add values to other
+fields.
+
+### Template source
+
+You can either use a NetBox device type custom field or NetBox config context
+for the Zabbix template information.
+
+Using a custom field allows for only one template. You can assign multiple
+templates to one host using the config context source. Should you make use of an
+advanced templating structure with lots of nesting then i would recommend
+sticking to the custom field.
+
+You can change the behaviour in the config file. By default this setting is
+false but you can set it to true to use config context:
+
+```python
+templates_config_context = True
+```
+
+After that make sure that for each host there is at least one template defined
+in the config context in this format:
+
+```json
+{
+    "zabbix": {
+        "templates": [
+            "TemplateA",
+            "TemplateB",
+            "TemplateC",
+            "Template123"
+        ]
+    }
+}
+```
+
+You can also opt for the default device type custom field behaviour but with the
+added benefit of overwriting the template should a device in NetBox have a
+device specific context defined. In this case the device specific context
+template(s) will take priority over the device type custom field template.
+
+```python
+templates_config_context_overrule = True
+```
+
+### Tags
+
+This script can sync host tags to your Zabbix hosts for use in filtering,
+SLA calculations and event correlation.
+
+Tags can be synced from the following sources:
+
+1. NetBox device/vm tags
+2. NetBox config ontext
+3. NetBox fields
+
+Syncing tags will override any tags that were set manually on the host,
+making NetBox the single source-of-truth for managing tags.
+
+To enable syncing, turn on tag_sync in the config file.
+By default, this script will modify tag names and tag values to lowercase.
+You can change this behaviour by setting tag_lower to False.
+
+```python
+tag_sync = True
+tag_lower = True
+```
+
+#### Device tags
+
+As NetBox doesn't follow the tag/value pattern for tags, we will need a tag
+name set to register the netwbox tags.
+
+By default the tag name is "NetBox", but you can change this to whatever you want.
+The value for the tag can be choosen from 'name', 'display' or 'slug'.
+
+```python
+tag_name = 'NetBox'
+tag_value = 'name'
+```
+
+#### Config context
+
+You can supply custom tags via config context by adding the following:
+
+```json
+{
+    "zabbix": {
+        "tags": [
+            {
+                "MyTagName": "MyTagValue"
+            },
+            {
+                "environment": "production"
+            }
+        ],
+    }
+}
+```
+
+This will allow you to assign tags based on the config context rules.
+
+#### NetBox Field
+
+NetBox field can also be used as input for tags, just like inventory and usermacros.
+To enable syncing from fields, make sure to configure a `device_tag_map` and/or a `vm_tag_map`.
+
+```python
+device_tag_map = {"site/name": "site",
+                  "rack/name": "rack",
+                  "platform/name": "target"}
+
+vm_tag_map = {"site/name": "site",
+              "cluster/name": "cluster",
+              "platform/name": "target"}
+```
+
+To turn off field syncing, set the maps to empty dictionaries:
+
+```python
+device_tag_map = {}
+vm_tag_map = {}
+```
+
+
+### Usermacros
+
+You can choose to use NetBox as a source for Host usermacros by 
+enabling the following option in the configuration file:
+
+```python
+usermacro_sync = True
+```
+
+Please be advised that enabling this option will _clear_ any usermacros
+manually set on the managed hosts and override them with the usermacros
+from NetBox.
+
+There are two NetBox sources that can be used to populate usermacros:
+
+1. NetBox config context
+2. NetBox fields
+
+#### Config context
+
+By defining a dictionary `usermacros` within the `zabbix` key in 
+config context, you can dynamically assign usermacro values based on 
+anything that you can target based on 
+[config contexts](https://netboxlabs.com/docs/netbox/en/stable/features/context-data/)
+within NetBox.
+
+Through this method, it is possible to define the following types of usermacros:
+
+1. Text
+2. Secret
+3. Vault
+
+The default macro type is text if no `type` and `value` have been set.
+It is also possible to create usermacros with
+[context](https://www.zabbix.com/documentation/7.0/en/manual/config/macros/user_macros_context).
+
+Examples:
+
+```json
+{
+    "zabbix": {
+        "usermacros": {
+            "{$USER_MACRO}": "test value",
+            "{$CONTEXT_MACRO:\"test\"}": "test value",
+            "{$CONTEXT_REGEX_MACRO:regex:\".*\"}": "test value",
+            "{$SECRET_MACRO}": {
+                "type": "secret",
+                "value": "PaSsPhRaSe"
+            },
+            "{$VAULT_MACRO}": {
+                "type": "vault",
+                "value": "secret/vmware:password"
+            },
+            "{$USER_MACRO2}": {
+                "type": "text",
+                "value": "another test value"
+            }
+        }
+    }
+}
+
+```
+
+Please be aware that secret usermacros are only synced _once_ by default.
+This is the default behaviour because Zabbix API won't return the value of 
+secrets so the script cannot compare the values with the ones set in NetBox.
+
+If you update a secret usermacro value, just remove the value from the host
+in Zabbix and the new value will be synced during the next run.
+
+Alternatively, you can set the following option in the config file:
+
+```python
+usermacro_sync = "full"
+```
+
+This will force a full usermacro sync on every run on hosts that have secret usermacros set.
+That way, you will know for sure the secret values are always up to date.
+
+Keep in mind that NetBox (and the log output of this script) will show your secrets
+in plain text. If true secrecy is required, consider switching to
+[vault](https://www.zabbix.com/documentation/current/en/manual/config/macros/secret_macros#vault-secret) 
+usermacros.
+
+#### Netbox Fields
+
+To use NetBox fields as a source for usermacros, you will need to set up usermacro maps
+for devices and/or virtual machines in the configuration file.
+This method only supports `text` type usermacros.
+
+For example:
+
+```python
+usermacro_sync = True
+device_usermacro_map = {"serial": "{$HW_SERIAL}",
+                        "role/name": "{$DEV_ROLE}", 
+                        "url": "{$NB_URL}",
+                        "id": "{$NB_ID}"}
+vm_usermacro_map = {"memory": "{$TOTAL_MEMORY}",
+                    "role/name": "{$DEV_ROLE}", 
+                    "url": "{$NB_URL}",
+                    "id": "{$NB_ID}"}
+```
+
+
+
+## Permissions
+
+### NetBox
+
+Make sure that the NetBox user has proper permissions for device read and modify
+(modify to set the Zabbix HostID custom field) operations. The user should also
+have read-only access to the device types.
+
+### Zabbix
+
+Make sure that the Zabbix user has permissions to read hostgroups and proxy
+servers. The user should have full rights on creating, modifying and deleting
+hosts.
+
+If you want to automatically create hostgroups then the create permission on
+host-groups should also be applied.
+
+### Custom links
+
+To make the user experience easier you could add a custom link that redirects
+users to the Zabbix latest data.
+
+```
+* Name: zabbix_latestData
+* Text: {% if object.cf["zabbix_hostid"] %}Show host in Zabbix{% endif %}
+* URL: http://myzabbixserver.local/zabbix.php?action=latest.view&hostids[]={{ object.cf["zabbix_hostid"] }}
+```
+
+## Running the script
+
+```
+python3 netbox_zabbix_sync.py
+```
+
+### Flags
+
+| Flag | Option    | Description                           |
+| ---- | --------- | ------------------------------------- |
+| -v   | verbose   | Log with info on.                     |
+| -vv  | debug     | Log with debugging on.                |
+| -vvv | debug-all | Log with debugging on for all modules |
+
+## Config context
+
+### Zabbix proxy
+
+You can set the proxy for a device using the 'proxy' key in config context.
+
+```json
+{
+    "zabbix": {
+        "proxy": "yourawesomeproxy.local"
+    }
+}
+```
+
+It is now posible to specify proxy groups with the introduction of Proxy groups
+in Zabbix 7. Specifying a group in the config context on older Zabbix releases
+will have no impact and the script will ignore the statement.
+
+```json
+{
+    "zabbix": {
+        "proxy_group": "yourawesomeproxygroup.local"
+    }
+}
+```
+
+The script will prefer groups when specifying both a proxy and group. This is
+done with the assumption that groups are more resiliant and HA ready, making it
+a more logical choice to use for proxy linkage. This also makes migrating from a
+proxy to proxy group easier since the group take priority over the invidivual
+proxy.
+
+```json
+{
+    "zabbix": {
+        "proxy": "yourawesomeproxy.local",
+        "proxy_group": "yourawesomeproxygroup.local"
+    }
+}
+```
+
+In the example above the host will use the group on Zabbix 7. On Zabbix 6 and
+below the host will use the proxy. Zabbix 7 will use the proxy value when
+ommiting the proxy_group value.
+
+Because of the possible amount of destruction when setting up NetBox but
+forgetting the proxy command, the sync works a bit different. By default
+everything is synced except in a situation where the Zabbix host has a proxy
+configured but nothing is configured in NetBox. To force deletion and a full
+sync, set the `full_proxy_sync` variable in the config file.
+
+### Set interface parameters within NetBox
+
+When adding a new device, you can set the interface type with custom context. By
+default, the following configuration is applied when no config context is
+provided:
+
+- SNMPv2
+- UDP 161
+- Bulk requests enabled
+- SNMP community: {$SNMP_COMMUNITY}
+
+Due to Zabbix limitations of changing interface type with a linked template,
+changing the interface type from within NetBox is not supported and the script
+will generate an error.
+
+For example when changing a SNMP interface to an Agent interface:
+
+```
+NetBox-Zabbix-sync - WARNING - Device: Interface OUT of sync.
+NetBox-Zabbix-sync - ERROR - Device: changing interface type to 1 is not supported.
+```
+
+To configure the interface parameters you'll need to use custom context. Custom
+context was used to make this script as customizable as posible for each
+environment. For example, you could:
+
+- Set the custom context directly on a device
+- Set the custom context on a label, which you would add to a device (for
+  instance, SNMPv3)
+- Set the custom context on a device role
+- Set the custom context on a site or region
+
+##### Agent interface configuration example
+
+```json
+{
+    "zabbix": {
+        "interface_port": 1500,
+        "interface_type": 1
+    }
+}
+```
+
+##### SNMPv2 interface configuration example
+
+```json
+{
+    "zabbix": {
+        "interface_port": 161,
+        "interface_type": 2,
+        "snmp": {
+            "bulk": 1,
+            "community": "SecretCommunity",
+            "version": 2
+        }
+    }
+}
+```
+
+##### SNMPv3 interface configuration example
+
+```json
+{
+    "zabbix": {
+        "interface_port": 1610,
+        "interface_type": 2,
+        "snmp": {
+            "authpassphrase": "SecretAuth",
+            "bulk": 1,
+            "securitylevel": 1,
+            "securityname": "MySecurityName",
+            "version": 3
+        }
+    }
+}
+```
+
+I would recommend using usermacros for sensitive data such as community strings
+since the data in NetBox is plain-text.
+
+> **_NOTE:_** Not all SNMP data is required for a working configuration.
+> [The following parameters are allowed](https://www.zabbix.com/documentation/current/manual/api/reference/hostinterface/object#details_tag "The following parameters are allowed")but
+> are not all required, depending on your environment.
+
+
+
+